r"""
Finite `\ZZ`-modules with with bilinear and quadratic forms.

AUTHORS:

- Simon Brandhorst (2017-09): First created
"""

#*****************************************************************************
#       Copyright (C) 2017 Simon Brandhorst <sbrandhorst@web.de>
#
# This program is free software: you can redistribute it and/or modify
# it under the terms of the GNU General Public License as published by
# the Free Software Foundation, either version 2 of the License, or
# (at your option) any later version.
#                  http://www.gnu.org/licenses/
#*****************************************************************************


from sage.modules.fg_pid.fgp_module import FGP_Module_class
from sage.modules.fg_pid.fgp_element import DEBUG, FGP_Element
from sage.arith.misc import gcd
<<<<<<< HEAD
from sage.rings.all import ZZ, IntegerModRing, QQ
from sage.groups.additive_abelian.qmodnz import QmodnZ
from sage.matrix.constructor import matrix
from sage.misc.cachefunc import cached_method
from sage.arith.misc import legendre_symbol
from sage.rings.finite_rings.integer_mod import mod

=======
from sage.rings.all import ZZ, QQ, IntegerModRing
from sage.groups.additive_abelian.qmodnz import QmodnZ
from sage.matrix.constructor import matrix
from sage.misc.cachefunc import cached_method
from sage.rings.finite_rings.integer_mod import mod
from sage.arith.misc import legendre_symbol
>>>>>>> 22c2c78a

class TorsionQuadraticModuleElement(FGP_Element):
    r"""
    An element of a torsion quadratic module.

    INPUT:

    - ``parent`` -- parent
    - ``x`` -- element of ``parent.V()``

    TESTS::

        sage: from sage.modules.torsion_quadratic_module import TorsionQuadraticModule
        sage: T = TorsionQuadraticModule(ZZ^3, 6*ZZ^3)
        sage: loads(dumps(T)) == T
        True
        sage: t = T.gen(0)
        sage: loads(dumps(t)) == t
        True
    """
    def __init__(self, parent, x, check=DEBUG):
        r"""
        Initialize ``self``

        EXAMPLES::

            sage: from sage.modules.torsion_quadratic_module import TorsionQuadraticModule
            sage: V = span([[1/2,1,1], [3/2,2,1], [0,0,1]], ZZ)
            sage: b = V.basis()
            sage: W = V.span([2*b[0]+4*b[1], 9*b[0]+12*b[1], 4*b[2]])
            sage: Q = TorsionQuadraticModule(V, W)
            sage: x = Q(b[0] - b[1])
            sage: TestSuite(x).run()
        """
        FGP_Element.__init__(self, parent=parent, x=x, check=check)

    def _mul_(self, other):
        r"""
        Compute the inner product of two elements

        OUTPUT:

        - an element of `\QQ / m\ZZ` with `m\ZZ = (V, W)`

        EXAMPLES::

            sage: from sage.modules.torsion_quadratic_module import TorsionQuadraticModule
            sage: V = (1/2)*ZZ^2; W = ZZ^2
            sage: T = TorsionQuadraticModule(V, W)
            sage: g = T.gens()
            sage: x = g[0]
            sage: y = g[0] + g[1]
            sage: x
            (1, 0)
            sage: x*y
            1/4

        The inner product has further aliases::

            sage: x.inner_product(y)
            1/4
            sage: x.b(y)
            1/4
        """
        value_module = self.parent().value_module()
        return value_module( self.lift().inner_product(other.lift()) )

    inner_product = _mul_
    b = _mul_

    def quadratic_product(self):
        r"""
        Compute the quadratic_product of ``self``.

        OUTPUT:

        - an element of `\QQ / n\ZZ` where `n\ZZ = 2(V,W) +
          \ZZ \{ (w,w) | w \in W \}`

        EXAMPLES::

            sage: from sage.modules.torsion_quadratic_module import TorsionQuadraticModule
            sage: W = FreeQuadraticModule(ZZ, 2, 2*matrix.identity(2))
            sage: V = (1/2) * W
            sage: T = TorsionQuadraticModule(V,W)
            sage: x = T.gen(0);
            sage: x
            (1, 0)
            sage: x.quadratic_product()
            1/2
            sage: x.quadratic_product().parent()
            Q/2Z
            sage: x*x
            1/2
            sage: (x*x).parent()
            Q/Z
        """
        value_module_qf = self.parent().value_module_qf()
        lift = self.lift()
        return value_module_qf(lift.inner_product(lift))

    q = quadratic_product

class TorsionQuadraticModule(FGP_Module_class):
    r"""
    Finite quotients with a bilinear and a quadratic form.

    Let `V` be a symmetric FreeQuadraticModule and `W \subseteq V` a
    submodule of the same rank as `V`. The quotient `V / W` is a torsion
    quadratic module. It inherits a bilinear form `b` and a quadratic
    form `q`.

    `b: V \times V \to \QQ / m\ZZ`, where  `m\ZZ = (V,W)`
    and `b(x,y) = (x,y) + m\ZZ`

    `q: V \to \QQ / n\ZZ`, where `n\ZZ = 2(V,W) + \ZZ \{ (w,w) | w \in W \}`

    INPUT:

    - ``V`` -- a :class:`FreeModule` with a symmetric inner product matrix

    - ``W`` -- a submodule of ``V`` of the same rank as ``V``

    - ``check`` -- bool (default: ``True``)

    - ``modulus`` -- a rational number dividing `m` (default: `m`);
      the inner product `b` is defined in `\QQ /` ``modulus`` `\ZZ`

    - ``modulus_qf`` -- a rational number dividing `n` (default: `n`);
      the quadratic form `q` is defined in `\QQ /` ``modulus_qf`` `\ZZ`

    EXAMPLES::

        sage: from sage.modules.torsion_quadratic_module import TorsionQuadraticModule
        sage: V = FreeModule(ZZ, 3)
        sage: T = TorsionQuadraticModule(V, 5*V)
        sage: T
        Finite quadratic module over Integer Ring with invariants (5, 5, 5)
        Gram matrix of the quadratic form with values in Q/5Z:
        [1 0 0]
        [0 1 0]
        [0 0 1]
    """
    Element = TorsionQuadraticModuleElement

    def __init__(self, V, W, gens=None, modulus=None, modulus_qf=None, check=True):
        r"""
        Initialize ``self``.

        TESTS::

            sage: from sage.modules.torsion_quadratic_module import TorsionQuadraticModule
            sage: T = TorsionQuadraticModule(ZZ^3, 6*ZZ^3)
            sage: TestSuite(T).run()
        """
        if check:
            if V.rank() != W.rank():
                raise ValueError("modules must be of the same rank")
            if V.base_ring() is not ZZ:
                raise NotImplementedError("only currently implemented over ZZ")
            if V.inner_product_matrix() != V.inner_product_matrix().transpose():
                raise ValueError("the cover must have a symmetric inner product")

            if gens is not None and V.span(gens) + W != V:
                raise ValueError("provided gens do not generate the quotient")

        FGP_Module_class.__init__(self, V, W, check=check)
        if gens is None:
            self._gens = FGP_Module_class.gens(self)
        else:
            self._gens = [self(v) for v in gens]

        if modulus is not None:
            if check:
                # The inner product of two elements `b(v1+W,v2+W)` is defined `mod (V,W)`
                num = gcd([x.inner_product(y) for x in V.gens()
                           for y in W.gens()])
                if num / modulus not in self.base_ring():
                    raise ValueError("the modulus must divide (V, W)")
            self._modulus = modulus
        else:
            # The inner product of two elements `b(v1+W,v2+W)` is defined `mod (V,W)`
            self._modulus = gcd([x.inner_product(y) for x in V.gens()
                                 for y in W.gens()])


        if modulus_qf is not None:
            if check:
                # The quadratic_product of an element `q(v+W)` is defined
                # `\mod 2(V,W) + ZZ\{ (w,w) | w in w\}`
                norm = gcd(self.W().gram_matrix().diagonal())
                num = gcd(norm, 2 * self._modulus)
                if num / modulus_qf not in self.base_ring():
                    raise ValueError("the modulus_qf must divide (V, W)")
            self._modulus_qf = modulus_qf
        else:
            # The quadratic_product of an element `q(v+W)` is defined
            # `\mod 2(V,W) + ZZ\{ (w,w) | w in w\}`
            norm = gcd(self.W().gram_matrix().diagonal())
            self._modulus_qf = gcd(norm, 2 * self._modulus)

    def _repr_(self):
        r"""
        Return a string representation of ``self``.

        EXAMPLES::

            sage: from sage.modules.torsion_quadratic_module import TorsionQuadraticModule
            sage: V = FreeModule(ZZ,3)
            sage: T = TorsionQuadraticModule(V, 5*V,modulus=1)
            sage: T
            Finite quadratic module over Integer Ring with invariants (5, 5, 5)
            Gram matrix of the quadratic form with values in Q/Z:
            [0 0 0]
            [0 0 0]
            [0 0 0]
        """
        return ( "Finite quadratic module over %s with invariants %s\n"
                 % (self.base_ring(),self.invariants()) +
                 "Gram matrix of the quadratic form with values in %r:\n%r"
                 % (self.value_module_qf(),self.gram_matrix_quadratic()) )

    def _module_constructor(self, V, W, check=True):
        r"""
        Construct a torsion quadratic module ``V / W``.

        INPUT:

        - ``V`` -- an module
        - ``W`` -- an submodule of ``V`` over the same base ring
        - ``check`` -- bool (default: ``True``)

        OUTPUT:

        The quotient ``V / W`` as a :class:`TorsionQuadraticModule`.

        EXAMPLES::

            sage: from sage.modules.torsion_quadratic_module import TorsionQuadraticModule
            sage: V = span([[1/2,1,1], [3/2,2,1], [0,0,1]], ZZ)
            sage: b = V.basis()
            sage: W = V.span([2*b[0]+4*b[1], 9*b[0]+12*b[1], 4*b[2]])
            sage: Q = TorsionQuadraticModule(V, W); Q
            Finite quadratic module over Integer Ring with invariants (4, 12)
            Gram matrix of the quadratic form with values in Q/(1/4)Z:
            [0 0]
            [0 0]
            sage: Q._module_constructor(V,W)
            Finite quadratic module over Integer Ring with invariants (4, 12)
            Gram matrix of the quadratic form with values in Q/(1/4)Z:
            [0 0]
            [0 0]
        """
        return TorsionQuadraticModule(V, W, check=check)

    @cached_method
    def Brown_invariant(self):
        r"""
        Return the Brown invariant of this torsion quadratic form.

        Let `(D,q)` be a torsion quadratic module with values in `\QQ / \2 \ZZ`.
        The Brown invariant `Br(D,q) \in \Zmod{8}` is defined by the equation

        .. MATH::

            \exp \left( \frac{2 \pi i }{8} Br(q)\right) =
            \frac{1}{\sqrt{D}} \sum_{x \in D} \exp(i \pi q(x)).

        The Brown invariant is additive with respect to direct sums of
        torsion quadratic modules.

        OUTPUT:

        - an element of `\Zmod{8}`

        EXAMPLES::

            sage: L = IntegralLattice("D4")
            sage: D = L.discriminant_group()
            sage: D.Brown_invariant()
            4

        We require the quadratic form to be defined modulo `2 \ZZ`::

            sage: from sage.modules.torsion_quadratic_module import TorsionQuadraticModule
            sage: V = FreeQuadraticModule(ZZ,3,matrix.identity(3))
            sage: T = TorsionQuadraticModule((1/10)*V, V)
            sage: T.Brown_invariant()
            Traceback (most recent call last):
            ...
            ValueError: The torsion quadratic form must have values in\QQ / 2\ZZ
        """
        if self._modulus_qf != 2:
            raise ValueError("The torsion quadratic form must have values in"
                            "\QQ / 2\ZZ")
        from sage.quadratic_forms.genera.normal_form import collect_small_blocks
        brown = IntegerModRing(8).zero()
        for p in self.annihilator().gen().prime_divisors():
            q = self.primary_part(p).normal_form()
            q = q.gram_matrix_quadratic()
            L = collect_small_blocks(q)
            for qi in L:
                brown += _Brown_indecomposable(qi,p)
        return brown

    @cached_method
    def gram_matrix_bilinear(self):
        r"""
        The gram matrix with respect to the generators

        OUTPUT:

        A rational matrix ``G`` with ``G[i,j]`` given by the inner product
        of the `i`-th and `j`-th generator. Its entries are only well
        defined `\mod (V, W)`.

        EXAMPLES::

            sage: from sage.modules.torsion_quadratic_module import TorsionQuadraticModule
            sage: V = FreeQuadraticModule(ZZ, 3, matrix.identity(3)*5)
            sage: T = TorsionQuadraticModule((1/5)*V, V)
            sage: T.gram_matrix_bilinear()
            [1/5   0   0]
            [  0 1/5   0]
            [  0   0 1/5]
        """
        gens = self._gens
        n = len(gens)
        Q = self.base_ring().fraction_field()
        G = matrix.zero(Q, n)
        for i in range(n):
            for j in range(i+1):
                G[i,j] = G[j,i] = (gens[i] * gens[j]).lift()
        return G

    @cached_method
    def gram_matrix_quadratic(self):
        r"""
        The gram matrix of the quadratic form with respect to the generators.

        OUTPUT:

        - a rational matrix ``Gq`` with ``Gq[i,j] = gens[i]*gens[j]``
          and ``G[i,i] = gens[i].q()``

        EXAMPLES::

            sage: from sage.modules.torsion_quadratic_module import TorsionQuadraticModule
            sage: D4_gram = Matrix(ZZ, [[2,0,0,-1],[0,2,0,-1],[0,0,2,-1],[-1,-1,-1,2]])
            sage: D4 = FreeQuadraticModule(ZZ, 4, D4_gram)
            sage: D4dual = D4.span(D4_gram.inverse())
            sage: discrForm = TorsionQuadraticModule(D4dual, D4)
            sage: discrForm.gram_matrix_quadratic()
            [  1 1/2]
            [1/2   1]
            sage: discrForm.gram_matrix_bilinear()
            [  0 1/2]
            [1/2   0]
        """
        gens = self._gens
        n = len(gens)
        Q = self.base_ring().fraction_field()
        G = matrix.zero(Q, n)
        for i in range(n):
            for j in range(i):
                G[i,j] = G[j,i] = (gens[i] * gens[j]).lift()
            G[i,i] = gens[i].q().lift()
        return G

    def gens(self):
        r"""
        Return generators of ``self``.

        There is no assumption on the generators except that they
        generate the module.

        EXAMPLES::

            sage: from sage.modules.torsion_quadratic_module import TorsionQuadraticModule
            sage: V = FreeModule(ZZ, 3)
            sage: T = TorsionQuadraticModule(V, 5*V)
            sage: T.gens()
            ((1, 0, 0), (0, 1, 0), (0, 0, 1))
        """
        return self._gens

    def is_Genus(self, signature_pair, even):
        r"""
        Return if there is an even lattice with this signature and discriminant form.

        TODO:

        - implement the same for odd lattices

        INPUT:

        - signature_pair -- a tuple of integers ``(s_plus,s_minus)``
        - even -- bool (default: ``True`)

        EXAMPLES::

            sage:
            sage:
        """
        s_plus = signature_pair[0]
        s_minus = signature_pair[1]
        rank = s_plus + s_minus
        signature = s_plus - s_minus
        D = self.cardinality()
        det = (-1)**s_minus * D
        if rank < len(self.invariants()):
            return False
        if even and self._modulus_qf != 2:
            raise ValueError("The discriminant form of an even lattice has"
                                 "values modulo 2.")
        if (not even) and not (self.modulus == self._modulus_qf == 1):
            raise ValueError("The discriminant form of an odd lattice has"
                             "values modulo 1.")
        if not even:
            raise NotImplementedError()
        for p in D.prime_divisors():
            # check the determinat conditions
            Q_p = self.primary_part(p)
            gram_p = Q_p.gram_matrix_quadratic()
            length_p = len(Q_p.invariants())
            u = det.prime_to_m_part(p)
            up = gram_p.det().numerator().prime_to_m_part(p)
            if p!=2 and length_p==rank:
                if legendre_symbol(u,p) != legendre_symbol(up, p):
                    return False
            if p == 2:
                if mod(rank, 2) != mod(length_p, 2):
                    return False
                n = (rank - length_p)/2
                if mod(u, 4) != mod((-1)**(n % 2) * up, 4):
                    return False
                if rank == length_p:
                    a = QQ(1)/QQ(2)
                    b = QQ(3)/QQ(2)
                    diag = gram_p.diagonal()
                    if not (a in diag or b in diag):
                        if mod(u, 8) != mod(up, 8):
                            return False
        if self.Brown_invariant() != signature:
            return False
        return True

    def orthogonal_submodule_to(self, S):
        r"""
        Return the submodule orthogonal to ``S``.

        INPUT:

        - ``S`` -- a submodule, list, or tuple of generators

        EXAMPLES::

            sage: from sage.modules.torsion_quadratic_module import TorsionQuadraticModule
            sage: V = FreeModule(ZZ, 10)
            sage: T = TorsionQuadraticModule(V, 3*V)
            sage: S = T.submodule(T.gens()[:5])
            sage: O = T.orthogonal_submodule_to(S)
            sage: O
            Finite quadratic module over Integer Ring with invariants (3, 3, 3, 3, 3)
            Gram matrix of the quadratic form with values in Q/3Z:
            [1 0 0 0 0]
            [0 1 0 0 0]
            [0 0 1 0 0]
            [0 0 0 1 0]
            [0 0 0 0 1]
            sage: O.V() + S.V() == T.V()
            True
        """
        if not isinstance(S,TorsionQuadraticModule):
            S = self.submodule(S)
        else:
            if not S.is_submodule(self):
                raise ValueError("S must be a submodule of this module")

        G = self.V().inner_product_matrix()
        T = self.V().basis_matrix()
        S = S.V().basis_matrix()
        m = self._modulus

        Y = T * G * S.transpose()
        # Elements of the ambient module which pair integrally with self.V()
        integral = Y.inverse() * T
        # Element of the ambient module which pair in mZZ with self.V()
        orthogonal = m * integral
        orthogonal = self.V().span(orthogonal.rows())
        # We have to make sure we get a submodule
        orthogonal = orthogonal.intersection(self.V())
        orthogonal = self.submodule(orthogonal.gens())
        return orthogonal

    @cached_method
    def normal_form(self, partial=False):
        """
        Return the normal form of this torsion quadratic module

        Two torsion quadratic modules are isomorphic if and only if they have
        the same value modules and the same normal form.

        A torsion quadratic module `(T,q)` with values in `\QQ/n\ZZ` is
        in normal form if the rescaled quadratic module `(T, q/n)`
        with values in `\QQ/\ZZ` is in normal form.

        For the definition of normal form see [MirMor2009]_ IV Definition 4.6.
        Below are some of its properties.
        Let `p` be odd and `u` be the smallest non-square modulo `p`.
        The normal form is a diagonal matrix with diagonal entries either `p^n`
        or `u*p^n`.

        If `p = 2` is even, then the normal form consists of
        1 x 1 blocks of the form
        `0`, `[2^n]`, `[3*2^n]`, `[5*2^n]`, `[7*2^n]`
        or of 2 x 2 blocks of the form
        [2 1]           [0 1]
        [1 2] * 2^n or  [1 0] * 2^n
        The entries are ordered by their valuation.

        INPUT:

        - partial - bool (default: ``False``) return only a partial normal form
          it is not unique but still useful to extract invariants

        OUTPUT:

        - a torsion quadratic module

        EXAMPLES::

            sage: from sage.modules.torsion_quadratic_module import TorsionQuadraticModule
            sage: D4_gram = Matrix(ZZ,4,4,[2,0,0,-1,0,2,0,-1,0,0,2,-1,-1,-1,-1,2])
            sage: D4 = FreeQuadraticModule(ZZ,4,D4_gram)
            sage: D4dual = D4.span(D4_gram.inverse())
            sage: T = TorsionQuadraticModule((1/6)*D4dual,D4)
            sage: T
            Finite quadratic module over Integer Ring with invariants (6, 6, 12, 12)
            Gram matrix of the quadratic form with values in Q/(1/3)Z:
            [1/18 5/36    0    0]
            [5/36 1/18 5/36 5/36]
            [   0 5/36 1/36 1/72]
            [   0 5/36 1/72 1/36]
            sage: T.normal_form()
            Finite quadratic module over Integer Ring with invariants (6, 6, 12, 12)
            Gram matrix of the quadratic form with values in Q/(1/3)Z:
            [1/12 1/24    0    0    0    0    0    0]
            [1/24 1/12    0    0    0    0    0    0]
            [   0    0  1/6 1/12    0    0    0    0]
            [   0    0 1/12  1/6    0    0    0    0]
            [   0    0    0    0  1/9    0    0    0]
            [   0    0    0    0    0  1/9    0    0]
            [   0    0    0    0    0    0  1/9    0]
            [   0    0    0    0    0    0    0  1/9]
        """
        gens = []
        from sage.quadratic_forms.genera.normal_form import p_adic_normal_form
        for p in self.annihilator().gen().prime_divisors():
            D_p = self.primary_part(p)
            q_p = D_p.gram_matrix_quadratic()
            q_p = q_p / D_p._modulus_qf
            prec = self.annihilator().gen().valuation(p) + 3
            D, U = p_adic_normal_form(q_p, p, precision=prec, partial=False)
            #apply U to the generators
            n = U.ncols()
            U = U.change_ring(ZZ)
            gens_p = []
            for i in range(n):
                g = self.V().zero()
                for j in range(n):
                    g += D_p.gens()[j].lift() * U[i,j]
                gens_p.append(g)
            gens += gens_p
        return self.submodule_with_gens(gens)

    def primary_part(self, m):
        r"""
        Return the ``m``-primary part of this torsion quadratic module
        as a submodule.

        INPUT:

        - ``m`` -- an integer

        OUTPUT:

        - a submodule

        EXAMPLES::

            sage: from sage.modules.torsion_quadratic_module import TorsionQuadraticModule
            sage: T = TorsionQuadraticModule((1/6)*ZZ^3,ZZ^3)
            sage: T
            Finite quadratic module over Integer Ring with invariants (6, 6, 6)
            Gram matrix of the quadratic form with values in Q/(1/3)Z:
            [1/36    0    0]
            [   0 1/36    0]
            [   0    0 1/36]
            sage: T.primary_part(2)
            Finite quadratic module over Integer Ring with invariants (2, 2, 2)
            Gram matrix of the quadratic form with values in Q/(1/3)Z:
            [1/4   0   0]
            [  0 1/4   0]
            [  0   0 1/4]

        TESTS::

            sage: T == T.primary_part(T.annihilator().gen())
            True
        """
        annihilator = self.annihilator().gen()
        a = annihilator.prime_to_m_part(m)
        return self.submodule( (a*self.V()).gens() )

    def submodule(self, x):
        r"""
        Return the submodule defined by ``x``.

        The modulus of the inner product is inherited from ``self``.

        INPUT:

        - ``x`` -- list, tuple, or FGP module

        OUTPUT:

        - a :class:`TorsionQuadraticModule`

        EXAMPLES::

            sage: from sage.modules.torsion_quadratic_module import TorsionQuadraticModule
            sage: V = FreeQuadraticModule(ZZ,3,matrix.identity(3)*5)
            sage: T = TorsionQuadraticModule((1/5)*V, V)
            sage: T
            Finite quadratic module over Integer Ring with invariants (5, 5, 5)
            Gram matrix of the quadratic form with values in Q/Z:
            [1/5   0   0]
            [  0 1/5   0]
            [  0   0 1/5]
            sage: T.submodule(T.gens()[:2])
            Finite quadratic module over Integer Ring with invariants (5, 5)
            Gram matrix of the quadratic form with values in Q/Z:
            [1/5   0]
            [  0 1/5]
        """
        T = FGP_Module_class.submodule(self, x)
        # We need to explicitly set the _modulus and _modulus_qf
        #   else the modulus might increase.
        T._modulus = self._modulus
        T._modulus_qf = self._modulus_qf
        return T

    def submodule_with_gens(self, gens):
        r"""
        Return a submodule with generators given by ``gens``.

        INPUT:

        - ``gens`` -- a list of generators that coerce into ``self``

        OUTPUT:

        - a submodule with the specified generators

        EXAMPLES::

            sage: from sage.modules.torsion_quadratic_module import TorsionQuadraticModule
            sage: V = FreeQuadraticModule(ZZ,3,matrix.identity(3)*10)
            sage: T = TorsionQuadraticModule((1/10)*V, V)
            sage: g = T.gens()
            sage: new_gens = [2*g[0], 5*g[0]]
            sage: T.submodule_with_gens(new_gens)
            Finite quadratic module over Integer Ring with invariants (10,)
            Gram matrix of the quadratic form with values in Q/2Z:
            [2/5   0]
            [  0 1/2]

        The generators do not need to be independent::

            sage: new_gens = [g[0], 2*g[1], g[0], g[1]]
            sage: T.submodule_with_gens(new_gens)
            Finite quadratic module over Integer Ring with invariants (10, 10)
            Gram matrix of the quadratic form with values in Q/2Z:
            [1/10    0 1/10    0]
            [   0  2/5    0  1/5]
            [1/10    0 1/10    0]
            [   0  1/5    0 1/10]
        """
        T = self.submodule(gens)
        T._gens = [self(v) for v in gens]
        return T

    def value_module(self):
        r"""
        Return `\QQ / m\ZZ` with `m = (V, W)`.

        This is where the inner product takes values.

        EXAMPLES::

            sage: A2 = Matrix(ZZ, 2, 2, [2,-1,-1,2])
            sage: L = IntegralLattice(2*A2)
            sage: D = L.discriminant_group()
            sage: D
            Finite quadratic module over Integer Ring with invariants (2, 6)
            Gram matrix of the quadratic form with values in Q/2Z:
            [  1 1/2]
            [1/2 1/3]
            sage: D.value_module()
            Q/Z
        """
        return QmodnZ(self._modulus)

    def value_module_qf(self):
        r"""
        Return `\QQ / n\ZZ` with `n\ZZ = (V,W) + \ZZ \{ (w,w) | w \in W \}`.

        This is where the torsion quadratic form takes values.

        EXAMPLES::

            sage: A2 = Matrix(ZZ, 2, 2, [2,-1,-1,2])
            sage: L = IntegralLattice(2*A2)
            sage: D = L.discriminant_group()
            sage: D
            Finite quadratic module over Integer Ring with invariants (2, 6)
            Gram matrix of the quadratic form with values in Q/2Z:
            [  1 1/2]
            [1/2 1/3]
            sage: D.value_module_qf()
            Q/2Z
        """
        return QmodnZ(self._modulus_qf)

<<<<<<< HEAD
    def Brown_invariant(self):
        """
        Return the Brown invariant of this torsion quadratic form.

        Can we make sense of this in general?
        """
        if self._modulus_qf!=2:
            raiseValueError("The Brown invariant is defined for quadra")
        from sage.quadratic_forms.genera.normal_form import collect_small_blocks
        brown = IntegerModRing(8).zero()
        for p in self.annihilator().gen().prime_divisors():
            q = self.primary_part(p).normal_form()
            q = q.gram_matrix_quadratic()
            L = collect_small_blocks(q)
            for qi in L:
                brown += _Brown_indecomposable(qi,p)
        return brown

    def is_even_Genus(self,signature_pair):
        r"""
        """
        s_plus = signature_pair[0]
        s_minus = signature_pair[1]
        rank = s_plus + s_minus
        signature = s_plus - s_minus
        D = self.cardinality()
        det = (-1)**s_minus * D
        if rank < len(self.invariants()):
            return False
        for p in D.prime_divisors():
            Q_p = self.primary_part(p)
            gram_p = Q_p.gram_matrix_quadratic()
            length_p = len(Q_p.invariants())
            u = D.prime_to_m_part(p)
            up = gram_p.det().numerator().prime_to_m_part(p)
            if p!=2 and length_p==rank:
                if legendre_symbol(u,p) != legendre_symbol(up, p):
                    return False
            if p == 2:
                if mod(rank, 2) != mod(length_p, 2):
                    return False
                n = (rank - length_p)/2
                if mod(u, 4) != mod((-1)**(n % 2) * up, 4):
                    return False
                if rank == length_p:
                    a = QQ(1)/QQ(2)
                    b = QQ(3)/QQ(2)
                    diag = gram_p.diagonal()
                    if not (a in diag or b in diag):
                        if mod(u, 8) != mod(up, 8):
                            return False
        if self.Brown_invariant() != signature:
            return False
        return True

    def Genus(self,signature_pair):
        from sage.quadratic_forms.genera.Genus import (Genus_Symbol_p_adic_ring,
                                                    GenusSymbol_global_ring)
        from sage.quadratic_forms.genera.normal_form import            _get_homogeneous_block_indices
        from sage.misc.misc_c import prod
        s_plus = signature_pair[0]
        s_minus = signature_pair[1]
        rank = s_plus + s_minus
        D = self.cardinality()
        det = (-1)**s_minus * D
        symbols = []
        for p in (2*D).prime_divisors():
            q = self.primary_part(p).normal_form().gram_matrix_quadratic()
            I = _get_homogeneous_block_indices(q)[1:]
            q.subdivide(I)
            for i in range(len(L)+1):
                qk = D.subdivision(i, i)
                m = qk.denominator().valuation()
                n = qk.ncols()
                if p == 2:
                    qz = qk._clear_denom()
                    d = qz.det() % 8
                    oddity = qz.trace()
                    if mod(e, 8) == 0:
                        is_odd = 0
                    else:
                        is_odd = 1
                    local_symbol.append([m,n,d,is_odd,oddity])
                else:
                    d = qk[-1, -1]
                    if d != 1:
                        d = -1
                    local_symbol.append([m,n,d])
            r = rank - q.ncols()
            if r>0 or p==2:
                if p == 2:
                    d = det.prime_to_m_part(2) % 8
                    d *= prod([di[2] for di in local_symbol])
                    d = d % 8
                    local_symbol.append([0, r, d, 0 ,0])
                else:
                    d = legendre_symbol(det,p)
                    d *= prod([di[2] for di in local_symbol])
                    local_symbol.append([0, r, d])
                local_symbol.sort()
                local_symbol = Genus_Symbol_p_adic_ring(local_symbol,p)
                symbols.append(local_symbol)

def _Brown_indecomposable(q,p):
    r"""
    Return the Brown invariant of the indecomposable form ``q``.
=======
def _Brown_indecomposable(q, p):
    r"""
    Return the Brown invariant of the indecomposable form ``q``.

    The values are taken from Table 2.1 in [Shim2016]_.

    INPUT:

    - ``q`` - an indecomposable quadratic form represented by a
      rational `1 \times 1` or `2 \times 2` matrix
    - ``p`` - a prime number
>>>>>>> 22c2c78a

    EXAMPLES::

        sage: from sage.modules.torsion_quadratic_module import _Brown_indecomposable
        sage: q = Matrix(QQ, [1/3])
        sage: _Brown_indecomposable(q,3)
<<<<<<< HEAD
        4
        sage: q = Matrix(QQ, [2/3])
        sage: _Brown_indecomposable(q,3)
        0
        sage: q = Matrix(QQ, [5/4])
        sage: _Brown_indecomposable(q,2)
        sage: q = Matrix(QQ, [7/4])
        sage: _Brown_indecomposable(q,2)
        sage: q = Matrix(QQ, 2, [0,1,1,0])/2
        sage: _Brown_indecomposable(q,2)
        sage: q = Matrix(QQ, 2, [2,1,1,2])/2
        sage: _Brown_indecomposable(q,2)
=======
        6
        sage: q = Matrix(QQ, [2/3])
        sage: _Brown_indecomposable(q,3)
        2
        sage: q = Matrix(QQ, [5/4])
        sage: _Brown_indecomposable(q,2)
        5
        sage: q = Matrix(QQ, [7/4])
        sage: _Brown_indecomposable(q,2)
        7
        sage: q = Matrix(QQ, 2, [0,1,1,0])/2
        sage: _Brown_indecomposable(q,2)
        0
        sage: q = Matrix(QQ, 2, [2,1,1,2])/2
        sage: _Brown_indecomposable(q,2)
        4
>>>>>>> 22c2c78a
    """
    v = q.denominator().valuation(p)
    if p == 2:
        # Brown(U) = 0
        if q.ncols() == 2:
            if q[0,0].valuation(2)>v+1 and q[1,1].valuation(2)>v+1:
                # type U
                return mod(0, 8)
            else:
                # type V
                return mod(4*v, 8)
        u = q[0,0].numerator()
        return mod(u + v*(u**2 - 1)/2, 8)
    if p % 4 == 1:
<<<<<<< HEAD
        e = -1 
=======
        e = -1
>>>>>>> 22c2c78a
    if p % 4 == 3:
        e = 1
    if v % 2 == 1:
        u = q[0,0].numerator()//2
        if legendre_symbol(u,p) == 1:
            return mod(1 + e, 8)
        else:
            return mod(-3 + e, 8)
    return mod(0, 8)<|MERGE_RESOLUTION|>--- conflicted
+++ resolved
@@ -20,22 +20,12 @@
 from sage.modules.fg_pid.fgp_module import FGP_Module_class
 from sage.modules.fg_pid.fgp_element import DEBUG, FGP_Element
 from sage.arith.misc import gcd
-<<<<<<< HEAD
 from sage.rings.all import ZZ, IntegerModRing, QQ
 from sage.groups.additive_abelian.qmodnz import QmodnZ
 from sage.matrix.constructor import matrix
 from sage.misc.cachefunc import cached_method
 from sage.arith.misc import legendre_symbol
 from sage.rings.finite_rings.integer_mod import mod
-
-=======
-from sage.rings.all import ZZ, QQ, IntegerModRing
-from sage.groups.additive_abelian.qmodnz import QmodnZ
-from sage.matrix.constructor import matrix
-from sage.misc.cachefunc import cached_method
-from sage.rings.finite_rings.integer_mod import mod
-from sage.arith.misc import legendre_symbol
->>>>>>> 22c2c78a
 
 class TorsionQuadraticModuleElement(FGP_Element):
     r"""
@@ -771,7 +761,6 @@
         """
         return QmodnZ(self._modulus_qf)
 
-<<<<<<< HEAD
     def Brown_invariant(self):
         """
         Return the Brown invariant of this torsion quadratic form.
@@ -875,10 +864,6 @@
                 local_symbol = Genus_Symbol_p_adic_ring(local_symbol,p)
                 symbols.append(local_symbol)
 
-def _Brown_indecomposable(q,p):
-    r"""
-    Return the Brown invariant of the indecomposable form ``q``.
-=======
 def _Brown_indecomposable(q, p):
     r"""
     Return the Brown invariant of the indecomposable form ``q``.
@@ -890,27 +875,12 @@
     - ``q`` - an indecomposable quadratic form represented by a
       rational `1 \times 1` or `2 \times 2` matrix
     - ``p`` - a prime number
->>>>>>> 22c2c78a
 
     EXAMPLES::
 
         sage: from sage.modules.torsion_quadratic_module import _Brown_indecomposable
         sage: q = Matrix(QQ, [1/3])
         sage: _Brown_indecomposable(q,3)
-<<<<<<< HEAD
-        4
-        sage: q = Matrix(QQ, [2/3])
-        sage: _Brown_indecomposable(q,3)
-        0
-        sage: q = Matrix(QQ, [5/4])
-        sage: _Brown_indecomposable(q,2)
-        sage: q = Matrix(QQ, [7/4])
-        sage: _Brown_indecomposable(q,2)
-        sage: q = Matrix(QQ, 2, [0,1,1,0])/2
-        sage: _Brown_indecomposable(q,2)
-        sage: q = Matrix(QQ, 2, [2,1,1,2])/2
-        sage: _Brown_indecomposable(q,2)
-=======
         6
         sage: q = Matrix(QQ, [2/3])
         sage: _Brown_indecomposable(q,3)
@@ -927,7 +897,6 @@
         sage: q = Matrix(QQ, 2, [2,1,1,2])/2
         sage: _Brown_indecomposable(q,2)
         4
->>>>>>> 22c2c78a
     """
     v = q.denominator().valuation(p)
     if p == 2:
@@ -942,11 +911,7 @@
         u = q[0,0].numerator()
         return mod(u + v*(u**2 - 1)/2, 8)
     if p % 4 == 1:
-<<<<<<< HEAD
-        e = -1 
-=======
         e = -1
->>>>>>> 22c2c78a
     if p % 4 == 3:
         e = 1
     if v % 2 == 1:
