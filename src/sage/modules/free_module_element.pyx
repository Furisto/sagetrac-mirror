r"""
Elements of free modules

AUTHORS:

- William Stein

- Josh Kantor

- Thomas Feulner (2012-11): Added :meth:`FreeModuleElement.hamming_weight` and
  :meth:`FreeModuleElement_generic_sparse.hamming_weight`

TODO: Change to use a get_unsafe / set_unsafe, etc., structure
exactly like with matrices, since we'll have to define a bunch of
special purpose implementations of vectors easily and
systematically.

EXAMPLES: We create a vector space over `\QQ` and a
subspace of this space.

::

    sage: V = QQ^5
    sage: W = V.span([V.1, V.2])

Arithmetic operations always return something in the ambient space,
since there is a canonical map from `W` to `V` but
not from `V` to `W`.

::

    sage: parent(W.0 + V.1)
    Vector space of dimension 5 over Rational Field
    sage: parent(V.1 + W.0)
    Vector space of dimension 5 over Rational Field
    sage: W.0 + V.1
    (0, 2, 0, 0, 0)
    sage: W.0 - V.0
    (-1, 1, 0, 0, 0)

Next we define modules over `\ZZ` and a finite
field.

::

    sage: K = ZZ^5
    sage: M = GF(7)^5

Arithmetic between the `\QQ` and
`\ZZ` modules is defined, and the result is always
over `\QQ`, since there is a canonical coercion map
to `\QQ`.

::

    sage: K.0 + V.1
    (1, 1, 0, 0, 0)
    sage: parent(K.0 + V.1)
    Vector space of dimension 5 over Rational Field

Since there is no canonical coercion map to the finite field from
`\QQ` the following arithmetic is not defined::

    sage: V.0 + M.0
    Traceback (most recent call last):
    ...
    TypeError: unsupported operand parent(s) for '+': 'Vector space of dimension 5 over Rational Field' and 'Vector space of dimension 5 over Finite Field of size 7'

However, there is a map from `\ZZ` to the finite
field, so the following is defined, and the result is in the finite
field.

::

    sage: w = K.0 + M.0; w
    (2, 0, 0, 0, 0)
    sage: parent(w)
    Vector space of dimension 5 over Finite Field of size 7
    sage: parent(M.0 + K.0)
    Vector space of dimension 5 over Finite Field of size 7

Matrix vector multiply::

    sage: MS = MatrixSpace(QQ,3)
    sage: A = MS([0,1,0,1,0,0,0,0,1])
    sage: V = QQ^3
    sage: v = V([1,2,3])
    sage: v * A
    (2, 1, 3)

TESTS::

    sage: D = 46341
    sage: u = 7
    sage: R = Integers(D)
    sage: p = matrix(R,[[84, 97, 55, 58, 51]])
    sage: 2*p.row(0)
    (168, 194, 110, 116, 102)
"""

import math
import operator

include 'sage/ext/cdefs.pxi'
include 'sage/ext/stdsage.pxi'
from cpython.dict cimport *
from cpython.list cimport *
import sage.misc.misc as misc
import sage.misc.latex

from sage.structure.sequence import Sequence

from sage.structure.element cimport Element, ModuleElement, RingElement, Vector as element_Vector
from sage.structure.element import canonical_coercion

import sage.rings.arith

from sage.rings.infinity import Infinity
import sage.rings.integer
from sage.rings.integer_ring import ZZ
from sage.rings.real_double import RDF
from sage.rings.complex_double import CDF
from sage.misc.derivative import multi_derivative


# We use some cimports for very quick checking of Integer and Ring
# type to optimize vector(ring,n) for creating the zero vector.
from sage.rings.ring cimport Ring
from sage.rings.integer cimport Integer

# We define our own faster is_Ring since is_Ring in the
# sage.rings.ring module is slow due to it doing an import every time,
# and creating a category.  We should rarely hit the second case
# (is_Ring_slow below).  Note that this function will slightly slow
# down in the very rare case when R is not of type Ring, but it is in
# the category of rings.  But it gives a big speedup for the most
# common case when R is a Ring.
from sage.rings.ring import is_Ring as is_Ring_slow
cdef is_Ring(R):
    return isinstance(R, Ring) or is_Ring_slow(R)

#For the norm function, we cache a Sage integer "one"
__one__ = sage.rings.integer.Integer(1)

def is_FreeModuleElement(x):
    """
    EXAMPLES::

        sage: sage.modules.free_module_element.is_FreeModuleElement(0)
        False
        sage: sage.modules.free_module_element.is_FreeModuleElement(vector([1,2,3]))
        True
    """
    return isinstance(x, FreeModuleElement)

def vector(arg0, arg1=None, arg2=None, sparse=None):
    r"""
    Return a vector or free module element with specified entries.

    CALL FORMATS:

    This constructor can be called in several different ways.
    In each case, ``sparse=True`` or ``sparse=False`` can be
    supplied as an option.  ``free_module_element()`` is an
    alias for ``vector()``.

        1. vector(object)

        2. vector(ring, object)

        3. vector(object, ring)

        4. vector(ring, degree, object)

        5. vector(ring, degree)

        6. vector(numpy_array)

    INPUT:

    -  ``object`` - a list, dictionary, or other
       iterable containing the entries of the vector, including
       any object that is palatable to the ``Sequence`` constructor

    -  ``ring`` - a base ring (or field) for the vector
       space or free module, which contains all of the elements

    -  ``degree`` - an integer specifying the number of
       entries in the vector or free module element

    -  ``numpy_array`` - a NumPy array with the desired entries

    -  ``sparse`` - optional

    In call format 4, an error is raised if the ``degree`` does not match
    the length of ``object`` so this call can provide some safeguards.
    Note however that using this format when ``object`` is a dictionary
    is unlikely to work properly.

    OUTPUT:

    An element of the vector space or free module with the given
    base ring and implied or specified dimension or rank,
    containing the specified entries and with correct degree.

    In call format 5, no entries are specified, so the element is
    populated with all zeros.

    If the ``sparse`` option is not supplied, the output will
    generally have a dense representation.  The exception is if
    ``object`` is a dictionary, then the representation will be sparse.

    EXAMPLES::

        sage: v = vector([1,2,3]); v
        (1, 2, 3)
        sage: v.parent()
        Ambient free module of rank 3 over the principal ideal domain Integer Ring
        sage: v = vector([1,2,3/5]); v
        (1, 2, 3/5)
        sage: v.parent()
        Vector space of dimension 3 over Rational Field

    All entries must *canonically* coerce to some common ring::

        sage: v = vector([17, GF(11)(5), 19/3]); v
        Traceback (most recent call last):
        ...
        TypeError: unable to find a common ring for all elements

    ::

        sage: v = vector([17, GF(11)(5), 19]); v
        (6, 5, 8)
        sage: v.parent()
        Vector space of dimension 3 over Finite Field of size 11
        sage: v = vector([17, GF(11)(5), 19], QQ); v
        (17, 5, 19)
        sage: v.parent()
        Vector space of dimension 3 over Rational Field
        sage: v = vector((1,2,3), QQ); v
        (1, 2, 3)
        sage: v.parent()
        Vector space of dimension 3 over Rational Field
        sage: v = vector(QQ, (1,2,3)); v
        (1, 2, 3)
        sage: v.parent()
        Vector space of dimension 3 over Rational Field
        sage: v = vector(vector([1,2,3])); v
        (1, 2, 3)
        sage: v.parent()
        Ambient free module of rank 3 over the principal ideal domain Integer Ring

    You can also use ``free_module_element``, which is
    the same as ``vector``. ::

        sage: free_module_element([1/3, -4/5])
        (1/3, -4/5)

    We make a vector mod 3 out of a vector over `\ZZ`. ::

        sage: vector(vector([1,2,3]), GF(3))
        (1, 2, 0)

    The degree of a vector may be specified::

        sage: vector(QQ, 4, [1,1/2,1/3,1/4])
        (1, 1/2, 1/3, 1/4)

    But it is an error if the degree and size of the list of entries
    are mismatched::

        sage: vector(QQ, 5, [1,1/2,1/3,1/4])
        Traceback (most recent call last):
        ...
        ValueError: incompatible degrees in vector constructor

    Providing no entries populates the vector with zeros, but of course,
    you must specify the degree since it is not implied.  Here we use a
    finite field as the base ring. ::

        sage: w = vector(FiniteField(7), 4); w
        (0, 0, 0, 0)
        sage: w.parent()
        Vector space of dimension 4 over Finite Field of size 7

    The fastest method to construct a zero vector is to call the
    :meth:`~sage.modules.free_module.FreeModule_generic.zero_vector`
    method directly on a free module or vector space, since
    vector(...)  must do a small amount of type checking.  Almost as
    fast as the ``zero_vector()`` method is the
    :func:`~sage.modules.free_module_element.zero_vector` constructor,
    which defaults to the integers.  ::

        sage: vector(ZZ, 5)          # works fine
        (0, 0, 0, 0, 0)
        sage: (ZZ^5).zero_vector()   # very tiny bit faster
        (0, 0, 0, 0, 0)
        sage: zero_vector(ZZ, 5)     # similar speed to vector(...)
        (0, 0, 0, 0, 0)
        sage: z = zero_vector(5); z
        (0, 0, 0, 0, 0)
        sage: z.parent()
        Ambient free module of rank 5 over
        the principal ideal domain Integer Ring

    Here we illustrate the creation of sparse vectors by using a
    dictionary. ::

        sage: vector({1:1.1, 3:3.14})
        (0.000000000000000, 1.10000000000000, 0.000000000000000, 3.14000000000000)

    With no degree given, a dictionary of entries implicitly declares a
    degree by the largest index (key) present.  So you can provide a
    terminal element (perhaps a zero?) to set the degree.  But it is probably safer
    to just include a degree in your construction.  ::

        sage: v = vector(QQ, {0:1/2, 4:-6, 7:0}); v
        (1/2, 0, 0, 0, -6, 0, 0, 0)
        sage: v.degree()
        8
        sage: v.is_sparse()
        True
        sage: w = vector(QQ, 8, {0:1/2, 4:-6})
        sage: w == v
        True

    It is an error to specify a negative degree. ::

        sage: vector(RR, -4, [1.0, 2.0, 3.0, 4.0])
        Traceback (most recent call last):
        ...
        ValueError: cannot specify the degree of a vector as a negative integer (-4)

    It is an error to create a zero vector but not provide
    a ring as the first argument.  ::

        sage: vector('junk', 20)
        Traceback (most recent call last):
        ...
        TypeError: first argument must be base ring of zero vector, not junk

    And it is an error to specify an index in a dictionary
    that is greater than or equal to a requested degree. ::

        sage: vector(ZZ, 10, {3:4, 7:-2, 10:637})
        Traceback (most recent call last):
        ...
        ValueError: dictionary of entries has a key (index) exceeding the requested degree

    Any 1 dimensional numpy array of type float or complex may be
    passed to vector. The result will be a vector in the appropriate
    dimensional vector space over the real double field or the complex
    double field. The data in the array must be contiguous so
    column-wise slices of numpy matrices will raise an exception. ::

        sage: import numpy
        sage: x=numpy.random.randn(10)
        sage: y=vector(x)
        sage: v=numpy.random.randn(10)*numpy.complex(0,1)
        sage: w=vector(v)

    If any of the arguments to vector have Python type int, long, real,
    or complex, they will first be coerced to the appropriate Sage
    objects. This fixes trac #3847. ::

        sage: v = vector([int(0)]); v
        (0)
        sage: v[0].parent()
        Integer Ring
        sage: v = vector(range(10)); v
        (0, 1, 2, 3, 4, 5, 6, 7, 8, 9)
        sage: v[3].parent()
        Integer Ring
        sage: v = vector([float(23.4), int(2), complex(2+7*I), long(1)]); v
        (23.4, 2.0, 2.0 + 7.0*I, 1.0)
        sage: v[1].parent()
        Complex Double Field

    If the argument is a vector, it doesn't change the base ring. This
    fixes trac #6643. ::

        sage: K.<sqrt3> = QuadraticField(3)
        sage: u = vector(K, (1/2, sqrt3/2) )
        sage: vector(u).base_ring()
        Number Field in sqrt3 with defining polynomial x^2 - 3
        sage: v = vector(K, (0, 1) )
        sage: vector(v).base_ring()
        Number Field in sqrt3 with defining polynomial x^2 - 3

    Constructing a vector from a numpy array behaves as expected::

        sage: import numpy
        sage: a=numpy.array([1,2,3])
        sage: v=vector(a); v
        (1, 2, 3)
        sage: parent(v)
        Ambient free module of rank 3 over the principal ideal domain Integer Ring

    Complex numbers can be converted naturally to a sequence of length 2.  And
    then to a vector.  ::

        sage: c = CDF(2 + 3*I)
        sage: v = vector(c); v
        (2.0, 3.0)

    A generator, or other iterable, may also be supplied as input.  Anything
    that can be converted to a :class:`~sage.structure.sequence.Sequence` is
    a possible input.  ::

        sage: type(i^2 for i in range(3))
        <type 'generator'>
        sage: v = vector(i^2 for i in range(3)); v
        (0, 1, 4)

    An empty list, without a ring given, will default to the integers. ::

        sage: x = vector([]); x
        ()
        sage: x.parent()
        Ambient free module of rank 0 over the principal ideal domain Integer Ring
    """
    # We first efficiently handle the important special case of the zero vector
    # over a ring. See trac 11657.
    # !! PLEASE DO NOT MOVE THIS CODE LOWER IN THIS FUNCTION !!
    if arg2 is None and is_Ring(arg0) and (isinstance(arg1, (int, long, Integer))):
        return (arg0**arg1).zero_vector()

    # WARNING TO FUTURE OPTIMIZERS: The following two hasattr's take
    # quite a significant amount of time.
    if hasattr(arg0, '_vector_'):
        return arg0._vector_(arg1)

    if hasattr(arg1, '_vector_'):
        return arg1._vector_(arg0)

    # consider a possible degree specified in second argument
    degree = None
    maxindex = None
    if sage.rings.integer.is_Integer(arg1) or isinstance(arg1,(int,long)):
        if arg1 < 0:
            raise ValueError("cannot specify the degree of a vector as a negative integer (%s)" % arg1)
        if isinstance(arg2, dict):
            maxindex = max([-1]+[index for index in arg2])
            if not maxindex < arg1:
                raise ValueError("dictionary of entries has a key (index) exceeding the requested degree")
        # arg1 is now a legitimate degree
        # With no arg2, we can try to return a zero vector
        #   else we size-check arg2 and slide it into arg1
        degree = arg1
        if arg2 is None:
            if not is_Ring(arg0):
                msg = "first argument must be base ring of zero vector, not {0}"
                raise TypeError(msg.format(arg0))
        else:
            if not isinstance(arg2, dict) and len(arg2) != degree:
                raise ValueError("incompatible degrees in vector constructor")
            arg1 = arg2

    # Analyze arg0 and arg1 to create a ring (R) and entries (v)
    if is_Ring(arg0):
        R = arg0
        v = arg1
    elif is_Ring(arg1):
        R = arg1
        v = arg0
    else:
        v = arg0
        R = None

    from numpy import ndarray
    from free_module import VectorSpace
    if isinstance(v,ndarray):
        if len(v.shape)==1:
            if str(v.dtype).count('float')==1:
                V=VectorSpace(RDF,v.shape[0])
                import vector_real_double_dense
                _v=vector_real_double_dense.Vector_real_double_dense(V, v)
                return _v
            if str(v.dtype).count('complex')==1:
                V=VectorSpace(CDF,v.shape[0])
                import vector_complex_double_dense
                _v=vector_complex_double_dense.Vector_complex_double_dense(V, v)
                return _v

    if isinstance(v, dict):
        if degree is None:
            degree = max([-1]+[index for index in v])+1
        if sparse is None:
            sparse = True
    else:
        degree = None
        if sparse is None:
            sparse = False

    v, R = prepare(v, R, degree)

    if sparse:
        import free_module  # slow -- can we improve
        return free_module.FreeModule(R, len(v), sparse=True)(v)
    else:
        return (R**len(v))(v)

free_module_element = vector

def prepare(v, R, degree=None):
    r"""
    Converts an object describing elements of a vector into a list of entries in a common ring.

    INPUT:

    - ``v`` - a dictionary with non-negative integers as keys,
      or a list or other object that can be converted by the ``Sequence``
      constructor
    - ``R`` - a ring containing all the entries, possibly given as ``None``
    - ``degree`` -  a requested size for the list when the input is a dictionary,
      otherwise ignored

    OUTPUT:

    A pair.

    The first item is a list of the values specified in the object ``v``.
    If the object is a dictionary , entries are placed in the list
    according to the indices that were their keys in the dictionary,
    and the remainder of the entries are zero.  The value of
    ``degree`` is assumed to be larger than any index provided
    in the dictionary and will be used as the number of entries
    in the returned list.

    The second item returned is a ring that contains all of
    the entries in the list. If ``R`` is given, the entries
    are coerced in.  Otherwise a common ring is found. For
    more details, see the
    :class:`~sage.structure.sequence.Sequence` object.  When ``v``
    has no elements and ``R`` is ``None``, the ring returned is
    the integers.


    EXAMPLES::

        sage: from sage.modules.free_module_element import prepare
        sage: prepare([1,2/3,5],None)
        ([1, 2/3, 5], Rational Field)

        sage: prepare([1,2/3,5],RR)
        ([1.00000000000000, 0.666666666666667, 5.00000000000000], Real Field with 53 bits of precision)

        sage: prepare({1:4, 3:-2}, ZZ, 6)
        ([0, 4, 0, -2, 0, 0], Integer Ring)

        sage: prepare({3:1, 5:3}, QQ, 6)
        ([0, 0, 0, 1, 0, 3], Rational Field)

        sage: prepare([1,2/3,'10',5],RR)
        ([1.00000000000000, 0.666666666666667, 10.0000000000000, 5.00000000000000], Real Field with 53 bits of precision)

        sage: prepare({},QQ, 0)
        ([], Rational Field)

        sage: prepare([1,2/3,'10',5],None)
        Traceback (most recent call last):
        ...
        TypeError: unable to find a common ring for all elements

    Some objects can be converted to sequences even if they are not always
    thought of as sequences.  ::

        sage: c = CDF(2+3*I)
        sage: prepare(c, None)
        ([2.0, 3.0], Real Double Field)

    This checks a bug listed at Trac #10595.  Without good evidence for a ring, the default
    is the integers. ::

        sage: prepare([], None)
        ([], Integer Ring)
    """
    if isinstance(v, dict):
        # convert to a list
        X = [0]*degree
        for key, value in v.iteritems():
            X[key] = value
        v = X
    # convert to a Sequence over common ring
    # default to ZZ on an empty list
    if R is None:
        try:
            if len(v) == 0:
                R = ZZ
        except TypeError:
            pass
    v = Sequence(v, universe=R, use_sage_types=True)
    ring = v.universe()
    if not is_Ring(ring):
        raise TypeError("unable to find a common ring for all elements")
    return v, ring

def zero_vector(arg0, arg1=None):
    r"""
    Returns a vector or free module element with a specified number of zeros.

    CALL FORMATS:

        1. zero_vector(degree)

        2. zero_vector(ring, degree)

    INPUT:

    - ``degree`` - the number of zero entries in the vector or
      free module element

    - ``ring`` - default ``ZZ`` - the base ring of the vector
      space or module containing the constructed zero vector

    OUTPUT:

    A vector or free module element with ``degree`` entries,
    all equal to zero and belonging to the ring if specified.
    If no ring is given, a free module element over ``ZZ``
    is returned.

    EXAMPLES:

    A zero vector over the field of rationals. ::

        sage: v = zero_vector(QQ, 5); v
        (0, 0, 0, 0, 0)
        sage: v.parent()
        Vector space of dimension 5 over Rational Field

    A free module zero element. ::

        sage: w = zero_vector(Integers(6), 3); w
        (0, 0, 0)
        sage: w.parent()
        Ambient free module of rank 3 over Ring of integers modulo 6

    If no ring is given, the integers are used. ::

        sage: u = zero_vector(9); u
        (0, 0, 0, 0, 0, 0, 0, 0, 0)
        sage: u.parent()
        Ambient free module of rank 9 over the principal ideal domain Integer Ring

    Non-integer degrees produce an error. ::

        sage: zero_vector(5.6)
        Traceback (most recent call last):
        ...
        TypeError: Attempt to coerce non-integral RealNumber to Integer

    Negative degrees also give an error. ::

        sage: zero_vector(-3)
        Traceback (most recent call last):
        ...
        ValueError: rank (=-3) must be nonnegative

    Garbage instead of a ring will be recognized as such. ::

        sage: zero_vector(x^2, 5)
        Traceback (most recent call last):
        ...
        TypeError: first argument must be a ring
    """
    if arg1 is None:
        # default to a zero vector over the integers (ZZ) if no ring given
        return (ZZ**arg0).zero_vector()
    if is_Ring(arg0):
        return (arg0**arg1).zero_vector()
    raise TypeError("first argument must be a ring")

def random_vector(ring, degree=None, *args, **kwds):
    r"""
    Returns a vector (or module element) with random entries.

    INPUT:

    - ring - default: ``ZZ`` - the base ring for the entries
    - degree - a non-negative integer for the number of entries in the vector
    - sparse - default: ``False`` - whether to use a sparse implementation
    - args, kwds - additional arguments and keywords are passed
      to the ``random_element()`` method of the ring

    OUTPUT:

    A vector, or free module element, with ``degree`` elements
    from ``ring``, chosen randomly from the ring according to
    the ring's ``random_element()`` method.

    .. note::
        See below for examples of how random elements are
        generated by some common base rings.

    EXAMPLES:

    First, module elements over the integers.
    The default distribution is tightly clustered around -1, 0, 1.
    Uniform distributions can be specified by giving bounds, though
    the upper bound is never met.  See
    :meth:`sage.rings.integer_ring.IntegerRing_class.random_element`
    for several other variants. ::

        sage: random_vector(10)
        (-8, 2, 0, 0, 1, -1, 2, 1, -95, -1)

        sage: sorted(random_vector(20))
        [-12, -6, -4, -4, -2, -2, -2, -1, -1, -1, 0, 0, 0, 0, 0, 1, 1, 1, 4, 5]

        sage: random_vector(ZZ, 20, x=4)
        (2, 0, 3, 0, 1, 0, 2, 0, 2, 3, 0, 3, 1, 2, 2, 2, 1, 3, 2, 3)

        sage: random_vector(ZZ, 20, x=-20, y=100)
        (43, 47, 89, 31, 56, -20, 23, 52, 13, 53, 49, -12, -2, 94, -1, 95, 60, 83, 28, 63)

        sage: random_vector(ZZ, 20, distribution="1/n")
        (0, -1, -2, 0, -1, -2, 0, 0, 27, -1, 1, 1, 0, 2, -1, 1, -1, -2, -1, 3)

    If the ring is not specified, the default is the integers, and
    parameters for the random distribution may be passed without using
    keywords.  This is a random vector with 20 entries uniformly distributed
    between -20 and 100.  ::

        sage: random_vector(20, -20, 100)
        (70, 19, 98, 2, -18, 88, 36, 66, 76, 52, 82, 99, 55, -17, 82, -15, 36, 28, 79, 18)

    Now over the rationals.  Note that bounds on the numerator and
    denominator may be specified.  See
    :meth:`sage.rings.rational_field.RationalField.random_element`
    for documentation. ::

        sage: random_vector(QQ, 10)
        (0, -1, -4/3, 2, 0, -13, 2/3, 0, -4/5, -1)

        sage: random_vector(QQ, 10, num_bound = 15, den_bound = 5)
        (-12/5, 9/4, -13/3, -1/3, 1, 5/4, 4, 1, -15, 10/3)

    Inexact rings may be used as well.  The reals have
    uniform distributions, with the range `(-1,1)` as
    the default.  More at:
    :meth:`sage.rings.real_mpfr.RealField_class.random_element` ::

        sage: random_vector(RR, 5)
        (0.248997268533725, -0.112200126330480, 0.776829203293064, -0.899146461031406, 0.534465018743125)

        sage: random_vector(RR, 5, min = 8, max = 14)
        (8.43260944052606, 8.34129413391087, 8.92391495103829, 11.5784799413416, 11.0973561568002)

    Any ring with a ``random_element()`` method may be used. ::

        sage: F = FiniteField(23)
        sage: hasattr(F, 'random_element')
        True
        sage: random_vector(F, 10)
        (21, 6, 5, 2, 6, 2, 18, 9, 9, 7)

    The default implementation is a dense representation, equivalent to
    setting ``sparse=False``. ::

        sage: v = random_vector(10)
        sage: v.is_sparse()
        False

        sage: w = random_vector(ZZ, 20, sparse=True)
        sage: w.is_sparse()
        True

    Inputs get checked before constructing the vector. ::

        sage: random_vector('junk')
        Traceback (most recent call last):
        ...
        TypeError: degree of a random vector must be an integer, not None

        sage: random_vector('stuff', 5)
        Traceback (most recent call last):
        ...
        TypeError: elements of a vector, or module element, must come from a ring, not stuff

        sage: random_vector(ZZ, -9)
        Traceback (most recent call last):
        ...
        ValueError: degree of a random vector must be non-negative, not -9
    """
    if sage.rings.integer.is_Integer(ring) or isinstance(ring,(int,long)):
        if not degree is None:
            arglist = list(args)
            arglist.insert(0, degree)
            args = tuple(arglist)
        degree = ring
        ring = ZZ
    if not (sage.rings.integer.is_Integer(degree) or isinstance(degree,(int,long))):
        raise TypeError("degree of a random vector must be an integer, not %s" % degree)
    if degree < 0:
        raise ValueError("degree of a random vector must be non-negative, not %s" % degree)
    if not is_Ring(ring):
        raise TypeError("elements of a vector, or module element, must come from a ring, not %s" % ring)
    if not hasattr(ring, "random_element"):
        raise AttributeError("cannot create a random vector since there is no random_element() method for %s" % ring )
    sparse = kwds.pop('sparse', False)
    entries = [ring.random_element(*args, **kwds) for _ in range(degree)]
    return vector(ring, degree, entries, sparse)

cdef class FreeModuleElement(element_Vector):   # abstract base class
    """
    An element of a generic free module.
    """
    def __init__(self, parent):
        """
        EXAMPLES::

            sage: v = sage.modules.free_module_element.FreeModuleElement(QQ^3)
            sage: type(v)
            <type 'sage.modules.free_module_element.FreeModuleElement'>
        """
        self._parent = parent
        self._degree = parent.degree()
        self._is_mutable = 1

    def _giac_init_(self):
        """
        EXAMPLES::

            sage: v = vector(ZZ, 4, range(4))               #optional - giac
            sage: giac(v)+v                                #optional -  giac
            [0,2,4,6]

        ::

            sage: v = vector(QQ, 3, [2/3, 0, 5/4])          #optional
            sage: giac(v)                                  #optional
            [2/3,0,5/4]

        ::

            sage: P.<x> = ZZ[]                                       #optional
            sage: v = vector(P, 3, [x^2 + 2, 2*x + 1, -2*x^2 + 4*x]) #optional
            sage: giac(v)                                           #optional
            [x^2+2,2*x+1,-2*x^2+4*x]
        """
        return self.list()

    def _magma_init_(self, magma):
        r"""
        Convert self to Magma.

        EXAMPLES::

            sage: F = FreeModule(ZZ, 2, inner_product_matrix=matrix(ZZ, 2, 2, [1, 0, 0, -1]))
            sage: v = F([1, 2])
            sage: M = magma(v); M # optional - magma
            (1 2)
            sage: M.Type() # optional - magma
            ModTupRngElt
            sage: M.Parent() # optional - magma
            Full RSpace of degree 2 over Integer Ring
            Inner Product Matrix:
            [ 1  0]
            [ 0 -1]
            sage: M.sage() # optional - magma
            (1, 2)
            sage: M.sage() == v # optional - magma
            True
            sage: M.sage().parent() is v.parent() # optional - magma
            True

        ::

            sage: v = vector(QQ, [1, 2, 5/6])
            sage: M = magma(v); M # optional - magma
            (  1   2 5/6)
            sage: M.Type() # optional - magma
            ModTupFldElt
            sage: M.Parent() # optional - magma
            Full Vector space of degree 3 over Rational Field
            sage: M.sage() # optional - magma
            (1, 2, 5/6)
            sage: M.sage() == v # optional - magma
            True
            sage: M.sage().parent() is v.parent() # optional - magma
            True
        """
        # Get a reference to Magma version of parent.
        R = magma(self.parent())
        # Get list of coefficients.
        v = ','.join([a._magma_init_(magma) for a in self.list()])
        return '%s![%s]' % (R.name(), v)

    def __hash__(self):
        """
        Return hash of this vector.  Only mutable vectors are hashable.

        EXAMPLES::
            sage: v = vector([1,2/3,pi])
            sage: v.__hash__()
            Traceback (most recent call last):
            ...
            TypeError: mutable vectors are unhashable
            sage: v.set_immutable()
            sage: v.__hash__()   # random output
        """
        if self._is_mutable:
            raise TypeError("mutable vectors are unhashable")
        return hash(tuple(self))

    def _vector_(self, R=None):
        r"""
        Return self as a vector.

        EXAMPLES::

            sage: v = vector(ZZ, [2, 12, 22])
            sage: vector(v)
            (2, 12, 22)
            sage: vector(GF(7), v)
            (2, 5, 1)
            sage: vector(v, ZZ['x', 'y'])
            (2, 12, 22)

            sage: vector(vector((1, 6.8)))
            (1.00000000000000, 6.80000000000000)
            sage: vector(vector(SR, (1, sqrt(2)) ) )
            (1, sqrt(2))
        """
        if R is None:
            R = self.base_ring()
        return self.change_ring(R)

    def _matrix_(self, R=None):
        r"""
        Return self as a row matrix.

        EXAMPLES::

            sage: v = vector(ZZ, [2, 12, 22])
            sage: vector(v)
            (2, 12, 22)
            sage: vector(GF(7), v)
            (2, 5, 1)
            sage: vector(v, ZZ['x', 'y'])
            (2, 12, 22)
        """
        if R is None:
            R = self.base_ring()
        sparse = self.is_sparse()
        from sage.matrix.constructor import matrix
        return matrix(R, [list(self)], sparse=sparse)

    def _sage_input_(self, sib, coerce):
        r"""
        Produce an expression which will reproduce this value when evaluated.

        EXAMPLES::

            sage: sage_input(vector(RR, [pi, e, 0.5]), verify=True)
            # Verified
            vector(RR, [3.1415926535897931, 2.7182818284590451, 0.5])
            sage: sage_input(vector(GF(5), [1, 2, 3, 4, 5]), verify=True)
            # Verified
            vector(GF(5), [1, 2, 3, 4, 0])
            sage: sage_input(vector([0, 0, 0, 1, 0, 0, 0], sparse=True), verify=True)
            # Verified
            vector(ZZ, {3:1, 6:0})
            sage: sage_input(vector(ZZ, []), verify=True)
            # Verified
            vector(ZZ, [])
            sage: sage_input(vector(RealField(27), [], sparse=True), verify=True)
            # Verified
            vector(RealField(27), {})
            sage: from sage.misc.sage_input import SageInputBuilder
            sage: vector(ZZ, [42, 389])._sage_input_(SageInputBuilder(), False)
            {call: {atomic:vector}({atomic:ZZ}, {list: ({atomic:42}, {atomic:389})})}
            sage: vector(RDF, {1:pi, 1000:e})._sage_input_(SageInputBuilder(), False)
            {call: {atomic:vector}({atomic:RDF}, {dict: {{atomic:1}:{atomic:3.1415926535897931}, {atomic:1000}:{atomic:2.718281828459045...}}})}
        """
        # Not a lot of room for prettiness here.
        # We always specify the ring, because that lets us use coerced=2
        # on the elements, which is sometimes much prettier than
        # the coerced=False we would get otherwise.
        if self.is_sparse_c():
            items = [(n, sib(e, 2))
                     for n,e in self.dict().items()]
            items.sort()
            if len(self):
                # we may need to add an extra element on the end to
                # set the size.  (There doesn't seem to be a better way
                # to do it.)
                if len(items) == 0 or len(self)-1 > items[-1][0]:
                    items.append((len(self)-1, sib.int(0)))
            items_dict = sib.dict([(sib.int(n), e) for n,e in items])

            return sib.name('vector')(self.base_ring(), items_dict)
        else:
            return sib.name('vector')(self.base_ring(),
                                      [sib(e, 2) for e in self])

    def _numerical_approx(self, prec=None, digits=None, algorithm=None):
        r"""
        Implements numerical approximation of a free module element
        by calling the ``n()`` method on all of its entries.

        EXAMPLES::

            sage: v = vector(RealField(212), [1,2,3])
            sage: v.N()
            (1.00000000000000, 2.00000000000000, 3.00000000000000)
            sage: _.parent()
            Vector space of dimension 3 over Real Field with 53 bits of precision
            sage: numerical_approx(v)
            (1.00000000000000, 2.00000000000000, 3.00000000000000)
            sage: _.parent()
            Vector space of dimension 3 over Real Field with 53 bits of precision
            sage: v.n(prec=75)
            (1.000000000000000000000, 2.000000000000000000000, 3.000000000000000000000)
            sage: _.parent()
            Vector space of dimension 3 over Real Field with 75 bits of precision
            sage: numerical_approx(v, digits=3)
            (1.00, 2.00, 3.00)
            sage: _.parent()
            Vector space of dimension 3 over Real Field with 14 bits of precision

        Both functional and object-oriented usage is possible.  ::

            sage: u = vector(QQ, [1/2, 1/3, 1/4])
            sage: u.n()
            (0.500000000000000, 0.333333333333333, 0.250000000000000)
            sage: u.N()
            (0.500000000000000, 0.333333333333333, 0.250000000000000)
            sage: u.numerical_approx()
            (0.500000000000000, 0.333333333333333, 0.250000000000000)
            sage: n(u)
            (0.500000000000000, 0.333333333333333, 0.250000000000000)
            sage: N(u)
            (0.500000000000000, 0.333333333333333, 0.250000000000000)
            sage: numerical_approx(u)
            (0.500000000000000, 0.333333333333333, 0.250000000000000)

        Precision (bits) and digits (decimal) may be specified.
        When both are given, ``prec`` wins.  ::

            sage: u = vector(QQ, [1/2, 1/3, 1/4])
            sage: n(u, prec=15)
            (0.5000, 0.3333, 0.2500)
            sage: n(u, digits=5)
            (0.50000, 0.33333, 0.25000)
            sage: n(u, prec=30, digits=100)
            (0.50000000, 0.33333333, 0.25000000)

        These are some legacy doctests that were part of various specialized
        versions of the numerical approximation routine that were removed as
        part of :trac:`12195`.  ::

            sage: v = vector(ZZ, [1,2,3])
            sage: v.n()
            (1.00000000000000, 2.00000000000000, 3.00000000000000)
            sage: _.parent()
            Vector space of dimension 3 over Real Field with 53 bits of precision
            sage: v.n(prec=75)
            (1.000000000000000000000, 2.000000000000000000000, 3.000000000000000000000)
            sage: _.parent()
            Vector space of dimension 3 over Real Field with 75 bits of precision

            sage: v = vector(RDF, [1,2,3])
            sage: v.n()
            (1.00000000000000, 2.00000000000000, 3.00000000000000)
            sage: _.parent()
            Vector space of dimension 3 over Real Field with 53 bits of precision
            sage: v.n(prec=75)
            (1.000000000000000000000, 2.000000000000000000000, 3.000000000000000000000)
            sage: _.parent()
            Vector space of dimension 3 over Real Field with 75 bits of precision

            sage: v = vector(CDF, [1,2,3])
            sage: v.n()
            (1.00000000000000, 2.00000000000000, 3.00000000000000)
            sage: _.parent()
            Vector space of dimension 3 over Complex Field with 53 bits of precision
            sage: v.n(prec=75)
            (1.000000000000000000000, 2.000000000000000000000, 3.000000000000000000000)
            sage: _.parent()
            Vector space of dimension 3 over Complex Field with 75 bits of precision

            sage: v = vector(Integers(8), [1,2,3])
            sage: v.n()
            (1.00000000000000, 2.00000000000000, 3.00000000000000)
            sage: _.parent()
            Vector space of dimension 3 over Real Field with 53 bits of precision
            sage: v.n(prec=75)
            (1.000000000000000000000, 2.000000000000000000000, 3.000000000000000000000)
            sage: _.parent()
            Vector space of dimension 3 over Real Field with 75 bits of precision

            sage: v = vector(QQ, [1,2,3])
            sage: v.n()
            (1.00000000000000, 2.00000000000000, 3.00000000000000)
            sage: _.parent()
            Vector space of dimension 3 over Real Field with 53 bits of precision
            sage: v.n(prec=75)
            (1.000000000000000000000, 2.000000000000000000000, 3.000000000000000000000)
            sage: _.parent()
            Vector space of dimension 3 over Real Field with 75 bits of precision

        TESTS:

        Sparse vectors have a similar method that works efficiently for
        the sparse case.  We test that it is working as it should.  ::

            sage: v = vector(QQ, [1/2, 0, 0, 1/3, 0, 0, 0, 1/4], sparse=True)
            sage: u = v.numerical_approx(digits=4)
            sage: u.is_sparse()
            True
            sage: u
            (0.5000, 0.0000, 0.0000, 0.3333, 0.0000, 0.0000, 0.0000, 0.2500)
        """
        return vector([e.n(prec, digits, algorithm) for e in self])

    def transpose(self):
        r"""
        Return self as a column matrix.

        .. note::

            The ``transpose()`` method has been deprecated as of Sage 4.6.2,
            in favor of the :meth:`column` method which is functionally identical.

        EXAMPLES::

            sage: v = vector(ZZ, [2, 12, 22])
            sage: transpose(vector(v))
            doctest:...: DeprecationWarning: The transpose() method for vectors has been deprecated, use column() instead
            (or check to see if you have a vector when you really want a matrix)
            See http://trac.sagemath.org/10541 for details.
            [ 2]
            [12]
            [22]

        ::

            sage: transpose(vector(GF(7), v))
            [2]
            [5]
            [1]

        ::

            sage: transpose(vector(v, ZZ['x', 'y']))
            [ 2]
            [12]
            [22]
        """
        from sage.misc.superseded import deprecation
        deprecation(10541, 'The transpose() method for vectors has been deprecated, use column() instead\n(or check to see if you have a vector when you really want a matrix)')
        return self._matrix_().transpose()

    def row(self):
        r"""
        Return a matrix with a single row and the same entries as the vector ``self``.

        OUTPUT:

        A matrix over the same ring as the vector (or free module element), with
        a single row.  The entries of the row are identical to those of the vector,
        and in the same order.

        EXAMPLES::

            sage: v = vector(ZZ, [1,2,3])
            sage: w = v.row(); w
            [1 2 3]
            sage: w.parent()
            Full MatrixSpace of 1 by 3 dense matrices over Integer Ring

            sage: x = vector(FiniteField(13), [2,4,8,16])
            sage: x.row()
            [2 4 8 3]

        There is more than one way to get one-row matrix from a vector,
        but the ``row`` method is more efficient than making a column and
        then taking a transpose.  Notice that supplying a vector to the
        matrix constructor demonstrates Sage's preference for rows. ::

            sage: x = vector(RDF, [sin(i*pi/20) for i in range(10)])
            sage: x.row() == matrix(x)
            True
            sage: x.row() == x.column().transpose()
            True

        Sparse or dense implementations are preserved. ::

            sage: d = vector(RR, [1.0, 2.0, 3.0])
            sage: s = vector(CDF, {2:5.0+6.0*I})
            sage: dm = d.row()
            sage: sm = s.row()
            sage: all([d.is_dense(), dm.is_dense(), s.is_sparse(), sm.is_sparse()])
            True

        TESTS:

        The :meth:`~sage.matrix.matrix1.Matrix.row` method will return
        a specified row of a matrix as a vector.  So here are a couple
        of round-trips. ::

            sage: A = matrix(ZZ, [[1,2,3]])
            sage: A == A.row(0).row()
            True
            sage: v = vector(ZZ, [4,5,6])
            sage: v == v.row().row(0)
            True

        And a very small corner case. ::

            sage: v = vector(ZZ, [])
            sage: w = v.row()
            sage: w.parent()
            Full MatrixSpace of 1 by 0 dense matrices over Integer Ring
        """
        return self._matrix_(R=None)

    def column(self):
        r"""
        Return a matrix with a single column and the same entries as the vector ``self``.

        OUTPUT:

        A matrix over the same ring as the vector (or free module element), with
        a single column.  The entries of the column are identical to those of the
        vector, and in the same order.

        EXAMPLES::

            sage: v = vector(ZZ, [1,2,3])
            sage: w = v.column(); w
            [1]
            [2]
            [3]
            sage: w.parent()
            Full MatrixSpace of 3 by 1 dense matrices over Integer Ring

            sage: x = vector(FiniteField(13), [2,4,8,16])
            sage: x.column()
            [2]
            [4]
            [8]
            [3]

        There is more than one way to get one-column matrix from a vector.
        The ``column`` method is about equally efficient to making a row and
        then taking a transpose.  Notice that supplying a vector to the
        matrix constructor demonstrates Sage's preference for rows. ::

            sage: x = vector(RDF, [sin(i*pi/20) for i in range(10)])
            sage: x.column() == matrix(x).transpose()
            True
            sage: x.column() == x.row().transpose()
            True

        Sparse or dense implementations are preserved. ::

            sage: d = vector(RR, [1.0, 2.0, 3.0])
            sage: s = vector(CDF, {2:5.0+6.0*I})
            sage: dm = d.column()
            sage: sm = s.column()
            sage: all([d.is_dense(), dm.is_dense(), s.is_sparse(), sm.is_sparse()])
            True

        TESTS:

        The :meth:`~sage.matrix.matrix1.Matrix.column` method will return
        a specified column of a matrix as a vector.  So here are a couple
        of round-trips. ::

            sage: A = matrix(ZZ, [[1],[2],[3]])
            sage: A == A.column(0).column()
            True
            sage: v = vector(ZZ, [4,5,6])
            sage: v == v.column().column(0)
            True

        And a very small corner case. ::

            sage: v = vector(ZZ, [])
            sage: w = v.column()
            sage: w.parent()
            Full MatrixSpace of 0 by 1 dense matrices over Integer Ring
        """
        return self._matrix_(R=None).transpose()

    def _hash(self):
        """
        Return hash of an immutable form of self (works even if self
        is mutable).

        EXAMPLES::
            sage: v = vector([1,2/3,pi])
            sage: v.__hash__()
            Traceback (most recent call last):
            ...
            TypeError: mutable vectors are unhashable
            sage: v._hash()  # random output
        """
        return hash(tuple(list(self)))

    def __copy__(self):
        """
        Make a copy of this vector.

        EXAMPLES::

            sage: v = vector([1..5]); v
            (1, 2, 3, 4, 5)
            sage: w = copy(v)
            sage: v == w
            True
            sage: v is w
            False

        ::

            sage: v = vector([1..5], sparse=True); v
            (1, 2, 3, 4, 5)
            sage: copy(v)
            (1, 2, 3, 4, 5)
        """
        if self.is_sparse():
            return self.parent()(self.dict())
        else:
            return self.parent()(self.list())

    def subs(self, in_dict=None, **kwds):
        """
        EXAMPLES::

            sage: var('a,b,d,e')
            (a, b, d, e)
            sage: v = vector([a, b, d, e])
            sage: v.substitute(a=1)
            (1, b, d, e)
            sage: v.subs(a=b, b=d)
            (b, d, d, e)
        """
        return self.parent()([ a.subs(in_dict, **kwds) for a in self.list() ])

    def set_immutable(self):
        """
        Make this vector immutable. This operation can't be undone.

        EXAMPLES::

            sage: v = vector([1..5]); v
            (1, 2, 3, 4, 5)
            sage: v[1] = 10
            sage: v.set_immutable()
            sage: v[1] = 10
            Traceback (most recent call last):
            ...
            ValueError: vector is immutable; please change a copy instead (use copy())
        """
        self._is_mutable = 0

    def is_mutable(self):
        """
        Return True if this vector is mutable, i.e., the entries can be
        changed.

        EXAMPLES::

            sage: v = vector(QQ['x,y'], [1..5]); v.is_mutable()
            True
            sage: v.set_immutable()
            sage: v.is_mutable()
            False
        """
        return self._is_mutable

    def is_immutable(self):
        """
        Return True if this vector is immutable, i.e., the entries cannot
        be changed.

        EXAMPLES::

            sage: v = vector(QQ['x,y'], [1..5]); v.is_immutable()
            False
            sage: v.set_immutable()
            sage: v.is_immutable()
            True
        """
        return not self._is_mutable

    def change_ring(self, R):
        """
        Change the base ring of this vector, by coercing each element of
        this vector into R.

        EXAMPLES::

            sage: v = vector(QQ['x,y'], [1..5]); v.change_ring(GF(3))
            (1, 2, 0, 1, 2)
        """
        P = self.parent()
        if P.base_ring() is R:
            return self
        return P.change_ring(R)(self)

    def additive_order(self):
        """
        Return the additive order of self.

        EXAMPLES::

            sage: v = vector(Integers(4), [1,2])
            sage: v.additive_order()
            4

        ::

            sage: v = vector([1,2,3])
            sage: v.additive_order()
            +Infinity

        ::

            sage: v = vector(Integers(30), [6, 15]); v
            (6, 15)
            sage: v.additive_order()
            10
            sage: 10*v
            (0, 0)
        """
        v = [None]*self.degree()
        cdef int i
        for i from 0 <= i < self.degree():
            v[i] = self[i].additive_order()
            if v[i] == +Infinity:
               return +Infinity
        return sage.rings.arith.LCM(v)

    def iteritems(self):
        """
        Return iterator over self.

        EXAMPLES::

            sage: v = vector([1,2/3,pi])
            sage: v.iteritems()
            <dictionary-itemiterator object at ...>
            sage: list(v.iteritems())
            [(0, 1), (1, 2/3), (2, pi)]
        """
        return self.dict(copy=False).iteritems()

    def __abs__(self):
        """
        Return the square root of the sum of the squares of the entries of
        this vector.

        EXAMPLES::

            sage: v = vector([1..5]); abs(v)
            sqrt(55)
            sage: v = vector(RDF, [1..5]); abs(v)
            7.416198487095663
        """
        return sum([x**2 for x in self.list()]).sqrt()

    def norm(self, p=sage.rings.integer.Integer(2)):
        r"""
        Return the `p`-norm of ``self``.

        INPUT:

        - ``p`` - default: 2 - ``p`` can be a real number greater than 1,
          infinity (``oo`` or ``Infinity``), or a symbolic expression.

            - `p=1`: the taxicab (Manhattan) norm
            - `p=2`: the usual Euclidean norm (the default)
            - `p=\infty`: the maximum entry (in absolute value)

        .. note::

            See also :func:`sage.misc.functional.norm`

        EXAMPLES::

            sage: v = vector([1,2,-3])
            sage: v.norm(5)
            276^(1/5)

        The default is the usual Euclidean norm.  ::

            sage: v.norm()
            sqrt(14)
            sage: v.norm(2)
            sqrt(14)

        The infinity norm is the maximum size (in absolute value)
        of the entries.  ::

            sage: v.norm(Infinity)
            3
            sage: v.norm(oo)
            3

        Real or symbolic values may be used for ``p``.  ::

            sage: v=vector(RDF,[1,2,3])
            sage: v.norm(5)
            3.077384885394063
            sage: v.norm(pi/2)
            4.216595864704748
            sage: _=var('a b c d p'); v=vector([a, b, c, d])
            sage: v.norm(p)
            (abs(a)^p + abs(b)^p + abs(c)^p + abs(d)^p)^(1/p)

        Notice that the result may be a symbolic expression, owing to
        the necessity of taking a square root (in the default case).
        These results can be converted to numerical values if needed. ::

            sage: v = vector(ZZ, [3,4])
            sage: nrm = v.norm(); nrm
            5
            sage: nrm.parent()
            Rational Field

            sage: v = vector(QQ, [3, 5])
            sage: nrm = v.norm(); nrm
            sqrt(34)
            sage: nrm.parent()
            Symbolic Ring
            sage: numeric = N(nrm); numeric
            5.83095189484...
            sage: numeric.parent()
            Real Field with 53 bits of precision

        TESTS:

        The value of ``p`` must be greater than, or
        equal to, one. ::

            sage: v = vector(QQ, [1,2])
            sage: v.norm(0.99)
            Traceback (most recent call last):
            ...
            ValueError: 0.990000 is not greater than or equal to 1

        Norm works with python integers (see :trac:`13502`). ::

            sage: v = vector(QQ, [1,2])
            sage: v.norm(int(2))
            sqrt(5)
        """
        abs_self = [abs(x) for x in self]
        if p == Infinity:
            return max(abs_self)
        try:
            pr = RDF(p)
            if pr < 1:
                raise ValueError("%f is not greater than or equal to 1" %(pr))
        except TypeError:
            pass

        s = sum([a**p for a in abs_self])
        return s**(__one__/p)

    cdef int _cmp_c_impl(left, Element right) except -2:
        """
        EXAMPLES::

            sage: v = vector(SR, [0,0,0,0])
            sage: v == 0
            True
            sage: v == 1
            False
            sage: v == v
            True
            sage: w = vector(SR, [-1,x,pi,0])
            sage: w < v
            True
            sage: w > v
            False
        """
        cdef Py_ssize_t i
        cdef int c
        for i from 0 <= i < left.degree():
            c = cmp(left[i], right[i])
            if c: return c
        return 0

    # see sage/structure/element.pyx
    def __richcmp__(left, right, int op):
        """
        TESTS::

            sage: F.<y> = PolynomialRing(QQ, 'y')
            sage: type(vector(F, [0]*4, sparse=True))
            <type 'sage.modules.free_module_element.FreeModuleElement_generic_sparse'>
            sage: vector(F, [0,0,0,y]) == vector(F, [0,0,0,y])
            True
            sage: vector(F, [0,0,0,0]) == vector(F, [0,2,0,y])
            False
        """
        return (<Element>left)._richcmp(right, op)

    def __getitem__(self, i):
        """
        Return `i`-th entry or slice of self.

        EXAMPLES::

        This just raises NotImplementedError since this is an abstract
        base class, and __getitem__ has to be overloaded in the
        derived class::

            sage: v = sage.modules.free_module_element.FreeModuleElement(QQ^3)
            sage: v.__getitem__(0)
            Traceback (most recent call last):
            ...
            NotImplementedError
        """
        raise NotImplementedError

    def __invert__(self):
        """
        Invert v, which makes no sense, and is hence is not implemented.

        EXAMPLES::

            sage: vector([1,2/3,pi]).__invert__()
            Traceback (most recent call last):
            ...
            NotImplementedError
        """
        raise NotImplementedError

    def __len__(self):
        """
        EXAMPLES::

            sage: len(sage.modules.free_module_element.FreeModuleElement(QQ^2010))
            2010
        """
        return self.parent().degree()

    def __mod__(self, p):
        """
        EXAMPLES::

            sage: V = vector(ZZ, [5, 9, 13, 15])
            sage: V % 7
            (5, 2, 6, 1)
            sage: parent(V % 7)
            Ambient free module of rank 4 over the principal ideal domain Integer Ring
        """
        return self.parent()([x % p for x in self.list()], copy=False, coerce=False, check=False)

    def Mod(self, p):
        """
        EXAMPLES::

            sage: V = vector(ZZ, [5, 9, 13, 15])
            sage: V.Mod(7)
            (5, 2, 6, 1)
            sage: parent(V.Mod(7))
            Vector space of dimension 4 over Ring of integers modulo 7
        """
        return self.change_ring(self.base_ring().quotient_ring(p))

    def list(self, copy=True):
        """
        Return list of elements of self.

        INPUT:

            - copy -- bool, whether returned list is a copy that is
              safe to change, is ignored.

        EXAMPLES::

            sage: P.<x,y,z> = QQ[]
            sage: v = vector([x,y,z], sparse=True)
            sage: type(v)
            <type 'sage.modules.free_module_element.FreeModuleElement_generic_sparse'>
            sage: a = v.list(); a
            [x, y, z]
            sage: a[0] = x*y; v
            (x, y, z)

        The optional argument ``copy`` is ignored::

            sage: a = v.list(copy=False); a
            [x, y, z]
            sage: a[0] = x*y; v
            (x, y, z)
        """
        cdef Py_ssize_t i
        return [self[i] for i in range(self.degree())]

    def list_from_positions(self, positions):
        """
        Return list of elements chosen from this vector using the
        given positions of this vector.

        INPUT:

            - positions -- iterable of ints


        EXAMPLES::

            sage: v = vector([1,2/3,pi])
            sage: v.list_from_positions([0,0,0,2,1])
            [1, 1, 1, pi, 2/3]
        """
        cdef Py_ssize_t i
        return [self[i] for i in positions]

    def lift(self):
        """

        Lift ``self`` to the cover ring.

        OUTPUT:

            Return a lift of self to the covering ring of the base ring `R`,
            which is by definition the ring returned by calling
            :meth:`~sage.rings.quotient_ring.QuotientRing_nc.cover_ring`
            on `R`, or just `R` itself if the
            :meth:`~sage.rings.quotient_ring.QuotientRing_nc.cover_ring`
            method is not defined.

        EXAMPLES::

            sage: V = vector(Integers(7), [5, 9, 13, 15]) ; V
            (5, 2, 6, 1)
            sage: V.lift()
            (5, 2, 6, 1)
            sage: parent(V.lift())
            Ambient free module of rank 4 over the principal ideal domain Integer Ring

        If the base ring does not have a cover method, return a copy of the vector::

            sage: W = vector(QQ, [1, 2, 3])
            sage: W1 = W.lift()
            sage: W is W1
            False
            sage: parent(W1)
            Vector space of dimension 3 over Rational Field
        """
        try:
            return self.change_ring(self.base_ring().cover_ring())
        except AttributeError:
            from copy import copy
            return copy(self)

    def lift_centered(self):
        """

        Lift to a congruent, centered vector.

<<<<<<< HEAD
        INPUT: 
=======
        INPUT:
>>>>>>> e81e7a09

            - ``self`` A vector with coefficients in `Integers(n)`.

        OUTPUT:

            - The unique integer vector `v` such that foreach `i`,
              `Mod(v[i],n) = Mod(self[i],n)` and `-n/2 < v[i] \leq n/2`.

        EXAMPLES::

            sage: V = vector(Integers(7), [5, 9, 13, 15]) ; V
            (5, 2, 6, 1)
            sage: V.lift_centered()
            (-2, 2, -1, 1)
            sage: parent(V.lift_centered())
            Ambient free module of rank 4 over the principal ideal domain Integer Ring
        """
        R = self.base_ring().cover_ring()
        l = [foo.lift_centered() for foo in self]
        P = self.parent().change_ring(R)
        return P(l)

    def __pos__(self):
        """
        Always returns self, since +self == self.

        EXAMPLES::

            sage: v = vector([1,2/3,8])
            sage: v.__pos__()
            (1, 2/3, 8)
            sage: +v
            (1, 2/3, 8)
        """
        return self

    def __pow__(self, n, dummy):
        """
        Raises a NotImplementedError, since powering doesn't make
        sense for vectors.

        EXAMPLES::

            sage: v = vector([1,2/3,8])
            sage: v^2
            Traceback (most recent call last):
            ...
            NotImplementedError
        """
        raise NotImplementedError

    def _repr_(self):
        """
        String representation of a vector.

        EXAMPLES::

            sage: vector(QQ, [])._repr_()
            '()'
            sage: vector(QQ, range(5))._repr_()
            '(0, 1, 2, 3, 4)'

        Symbolic are not displayed using ASCII art.

        ::

            sage: x = var('x')
            sage: v = vector([x/(2*x)+sqrt(2)+var('theta')^3,x/(2*x)]); v
            (theta^3 + sqrt(2) + 1/2, 1/2)
            sage: v._repr_()
            '(theta^3 + sqrt(2) + 1/2, 1/2)'
        """
        d = self.degree()
        if d == 0: return "()"
        # compute column widths
        S = [repr(x) for x in self.list(copy=False)]
        #width = max([len(x) for x in S])
        s = "("
        for i in xrange(d):
            if i == d-1:
                sep = ""
            else:
                sep=", "
            entry = S[i]
            #if i > 0:
            #    entry = " "*(width-len(entry)) + entry
            s = s + entry + sep
        s = s + ")"
        return s

    def _maple_init_(self):
        """
        EXAMPLES::

            sage: v = vector(ZZ, 4, range(4))               #optional
            sage: maple(v)                                  #optional
            Vector[row](4, [0,1,2,3])

        ::

            sage: v = vector(QQ, 3, [2/3, 0, 5/4])          #optional
            sage: maple(v)                                  #optional
            Vector[row](3, [2/3,0,5/4])

        ::

            sage: P.<x> = ZZ[]                                       #optional
            sage: v = vector(P, 3, [x^2 + 2, 2*x + 1, -2*x^2 + 4*x]) #optional
            sage: maple(v)                                           #optional
            Vector[row](3, [x^2+2,2*x+1,-2*x^2+4*x])
        """
        return "Vector[row](%s)"%(str(self.list()))

    def __setitem__(self, i, x):
        """
        Set the `i`-th entry or slice of self to x. This is not implemented,
        since self is an abstract base class.

        EXAMPLES::

            sage: v = sage.modules.free_module_element.FreeModuleElement(QQ^3)
            sage: v[0] = 5
            Traceback (most recent call last):
            ...
            NotImplementedError

        For derived classes, this works::

            sage: v = vector([1,2/3,8])
            sage: v[0] = 5
            sage: v
            (5, 2/3, 8)
        """
        raise NotImplementedError

    def __richcmp__(left, right, int op):
        """
        EXAMPLES::

            sage: v = vector([1,2/3,8])   # indirect test
            sage: v == v
            True
        """
        cdef int ld, rd
        if not isinstance(left, FreeModuleElement) or not isinstance(right, FreeModuleElement):
            # use the generic compare
            return (<Element>left)._richcmp(right, op)
        ld = (<FreeModuleElement>left)._degree
        rd = (<FreeModuleElement>right)._degree
        if ld < rd:
            return (<Element>left)._rich_to_bool(op, -1)
        elif ld > rd:
            return (<Element>left)._rich_to_bool(op, 1)
        if (<FreeModuleElement>left)._parent.base_ring() is (<FreeModuleElement>right)._parent.base_ring():
            return (<Element>left)._rich_to_bool(op, (
                    <FreeModuleElement>left)._cmp_same_ambient_c(right))
        return (<Element>left)._richcmp(right, op)


    cdef int _cmp_same_ambient_c(left, FreeModuleElement right) except -2:
        return cmp(left.list(copy=False), right.list(copy=False))

    def degree(self):
        """
        Return the degree of this vector, which is simply the number
        of entries.

        EXAMPLES::

            sage: sage.modules.free_module_element.FreeModuleElement(QQ^389).degree()
            389
            sage: vector([1,2/3,8]).degree()
            3
        """
        return self._degree

    def denominator(self):
        """
        Return the least common multiple of the denominators of the
        entries of self.

        EXAMPLES::

            sage: v = vector([1/2,2/5,3/14])
            sage: v.denominator()
            70
            sage: 2*5*7
            70

        TESTS:

        The following was fixed in trac ticket #8800::

            sage: M = GF(5)^3
            sage: v = M((4,0,2))
            sage: v.denominator()
            1

        """
        R = self.base_ring()
        if self.degree() == 0: return 1
        x = self.list()
        # it may be that the marks do not have a denominator!
        d = x[0].denominator() if hasattr(x[0],'denominator') else 1
        for y in x:
            d = d.lcm(y.denominator()) if hasattr(y,'denominator') else d
        return d

    def dict(self, copy=True):
        """
        Return dictionary of nonzero entries of self.

        INPUT:

            - ``copy`` -- bool (default: True)

        OUTPUT:

            - Python dictionary

        EXAMPLES::

            sage: v = vector([0,0,0,0,1/2,0,3/14])
            sage: v.dict()
            {4: 1/2, 6: 3/14}

        In some cases when copy=False, we get back a dangerous reference::

            sage: v = vector({0:5, 2:3/7}, sparse=True)
            sage: v.dict(copy=False)
            {0: 5, 2: 3/7}
            sage: v.dict(copy=False)[0] = 18
            sage: v
            (18, 0, 3/7)
        """
        e = {}
        for i in xrange(self.degree()):
            c = self[i]
            if c:
                e[i] = c
        return e

    #############################
    # Plotting
    #############################
    def plot(self, plot_type=None, start=None, **kwds):
        """
        INPUT:

        - ``plot_type`` - (default: 'arrow' if v has 3 or fewer components,
            otherwise 'step') type of plot. Options are:

            - 'arrow' to draw an arrow

            - 'point' to draw a point at the coordinates specified by the
              vector

            - 'step' to draw a step function representing the coordinates
              of the vector.

          Both 'arrow' and 'point' raise exceptions if the vector has
          more than 3 dimensions.

        - ``start`` - (default: origin in correct dimension) may be a tuple,
          list, or vector.

        EXAMPLES:

        The following both plot the given vector::

            sage: v = vector(RDF, (1,2))
            sage: A = plot(v)
            sage: B = v.plot()
            sage: A+B # should just show one vector
            Graphics object consisting of 2 graphics primitives

        Examples of the plot types::

            sage: A = plot(v, plot_type='arrow')
            sage: B = plot(v, plot_type='point', color='green', size=20)
            sage: C = plot(v, plot_type='step') # calls v.plot_step()
            sage: A+B+C
            Graphics object consisting of 3 graphics primitives

        You can use the optional arguments for :meth:`plot_step`::

            sage: eps = 0.1
            sage: plot(v, plot_type='step', eps=eps, xmax=5, hue=0)
            Graphics object consisting of 1 graphics primitive

        Three-dimensional examples::

            sage: v = vector(RDF, (1,2,1))
            sage: plot(v) # defaults to an arrow plot
            Graphics3d Object

        ::

            sage: plot(v, plot_type='arrow')
            Graphics3d Object

        ::

            sage: from sage.plot.plot3d.shapes2 import frame3d
            sage: plot(v, plot_type='point')+frame3d((0,0,0), v.list())
            Graphics3d Object

        ::

            sage: plot(v, plot_type='step') # calls v.plot_step()
            Graphics object consisting of 1 graphics primitive

        ::

            sage: plot(v, plot_type='step', eps=eps, xmax=5, hue=0)
            Graphics object consisting of 1 graphics primitive

        With greater than three coordinates, it defaults to a step plot::

            sage: v = vector(RDF, (1,2,3,4))
            sage: plot(v)
            Graphics object consisting of 1 graphics primitive

        One dimensional vectors are plotted along the horizontal axis of
        the coordinate plane::

            sage: plot(vector([1]))
            Graphics object consisting of 1 graphics primitive

        An optional start argument may also be specified by a tuple, list, or vector::

            sage: u = vector([1,2]); v = vector([2,5])
            sage: plot(u, start=v)
            Graphics object consisting of 1 graphics primitive

        TESTS::

            sage: u = vector([1,1]); v = vector([2,2,2]); z=(3,3,3)
            sage: plot(u) #test when start=None
            Graphics object consisting of 1 graphics primitive

        ::

            sage: plot(u, start=v) #test when coordinate dimension mismatch exists
            Traceback (most recent call last):
            ...
            ValueError: vector coordinates are not of the same dimension
            sage: P = plot(v, start=z) #test when start coordinates are passed as a tuple
            sage: P = plot(v, start=list(z)) #test when start coordinates are passed as a list
        """
        # Give sensible defaults based on the vector length
        if plot_type is None:
            if len(self)<=3:
                plot_type='arrow'
            else:
                plot_type='step'

        coords = self.list()

        if start is None:
            start = [0]*len(coords)
        elif len(start)!=len(coords):
            raise ValueError("vector coordinates are not of the same dimension")
        else:
            start = list(start)


        if plot_type == 'arrow' or plot_type == 'point':
            dimension = len(coords)
            if dimension == 3:
                from sage.plot.plot3d.shapes2 import line3d, point3d

                if plot_type == 'arrow':
                    return line3d([start, [(u+v) for u,v in zip(coords, start)]], arrow_head=True, **kwds)
                else:
                    return point3d(coords, **kwds)
            elif dimension < 3:
                if dimension < 2:
                    # pad to make 2-dimensional
                    coords.extend([0]*(2-dimension))
                    start.extend([0]*(2-dimension))

                from sage.plot.all import arrow, point
                if plot_type == 'arrow':
                    return arrow(start, [(u+v) for u,v in zip(coords, start)], **kwds)
                else:
                    return point(coords, **kwds)
            else:
                raise ValueError("arrow and point plots require vectors with 3 or fewer components")

        elif plot_type == 'step':
            return self.plot_step(**kwds)
        else:
            raise NotImplementedError("plot_type was unrecognized")

    def plot_step(self, xmin=0, xmax=1, eps=None, res=None,
             connect=True, **kwds):
        """
        INPUT:

        -  ``xmin`` - (default: 0) start x position to start
           plotting

        -  ``xmax`` - (default: 1) stop x position to stop
           plotting

        -  ``eps`` - (default: determined by xmax) we view this
           vector as defining a function at the points xmin, xmin + eps, xmin
           + 2\*eps, ...,

        -  ``res`` - (default: all points) total number of
           points to include in the graph

        -  ``connect`` - (default: True) if True draws a line;
           otherwise draw a list of points.


        EXAMPLES::

            sage: eps=0.1
            sage: v = vector(RDF, [sin(n*eps) for n in range(100)])
            sage: v.plot_step(eps=eps, xmax=5, hue=0)
            Graphics object consisting of 1 graphics primitive
        """
        if res is None:
            res = self.degree()
        if eps is None:
            eps = float(xmax - xmin)/res
        v = []
        x = xmin
        for i in range(0, self.degree(), int(math.ceil(self.degree()/res))):
            y = float(self[i])
            if x > xmax:
                break
            v.append((x,y))
            x += eps
            v.append((x,y))
        from sage.plot.all import line, points
        if connect:
            return line(v, **kwds)
        else:
            return points(v, **kwds)

    def dot_product(self, right):
        r"""
        Return the dot product of ``self`` and ``right``, which is the sum of the
        product of the corresponding entries.

        INPUT:

        - ``right`` - a vector of the same degree as ``self``.
          It does not need to belong to the same parent as ``self``,
          so long as the necessary products and sums are defined.

        OUTPUT:

        If ``self`` and ``right`` are the vectors `\vec{x}` and `\vec{y}`,
        of degree `n`, then this method returns

        .. math::

            \sum_{i=1}^{n}x_iy_i

        .. note::

            The :meth:`inner_product` is a more general version of
            this method, and the :meth:`hermitian_inner_product`
            method may be more appropriate if your vectors
            have complex entries.

        EXAMPLES::

            sage: V = FreeModule(ZZ, 3)
            sage: v = V([1,2,3])
            sage: w = V([4,5,6])
            sage: v.dot_product(w)
            32

        The vectors may be from different vector spaces,
        provided the necessary operations make sense.
        Notice that coercion will generate a result of
        the same type, even if the order of the
        arguments is reversed.::

            sage: v = vector(ZZ, [1,2,3])
            sage: w = vector(FiniteField(3), [0,1,2])
            sage: ip = w.dot_product(v); ip
            2
            sage: ip.parent()
            Finite Field of size 3

            sage: ip = v.dot_product(w); ip
            2
            sage: ip.parent()
            Finite Field of size 3

        The dot product of a vector with itself is the 2-norm, squared. ::

            sage: v = vector(QQ, [3, 4, 7])
            sage: v.dot_product(v) - v.norm()^2
            0

        TESTS:

        The second argument must be a free module element. ::

            sage: v = vector(QQ, [1,2])
            sage: v.dot_product('junk')
            Traceback (most recent call last):
            ...
            TypeError: right must be a free module element

        The degrees of the arguments must match. ::

            sage: v = vector(QQ, [1,2])
            sage: w = vector(QQ, [1,2,3])
            sage: v.dot_product(w)
            Traceback (most recent call last):
            ...
            ArithmeticError: degrees (2 and 3) must be the same

        Check that vectors with different base rings play out nicely (:trac:`3103`)::

            sage: vector(CDF, [2, 2]) * vector(ZZ, [1, 3])
            8.0

        """
        if not PY_TYPE_CHECK(right, FreeModuleElement):
            raise TypeError("right must be a free module element")
        r = right.list(copy=False)
        l = self.list(copy=False)
        if len(r) != len(l):
            raise ArithmeticError("degrees (%s and %s) must be the same"%(len(l),len(r)))
        if len(r) == 0:
            return self._parent.base_ring()(0)
        sum = l[0] * r[0]
        cdef Py_ssize_t i
        for i from 1 <= i < len(l):
            sum += l[i] * r[i]
        return sum

    def cross_product(self, right):
        """
        Return the cross product of self and right, which is only defined
        for vectors of length 3 or 7.

        INPUT:

        - ``right`` - A vector of the same size as ``self``, either
          degree three or degree seven.

        OUTPUT:

        The cross product (vector product) of ``self`` and ``right``,
        a vector of the same size of ``self`` and ``right``.

        This product is performed under the assumption that the basis
        vectors are orthonormal.

        EXAMPLES::

            sage: v = vector([1,2,3]); w = vector([0,5,-9])
            sage: v.cross_product(v)
            (0, 0, 0)
            sage: u = v.cross_product(w); u
            (-33, 9, 5)
            sage: u.dot_product(v)
            0
            sage: u.dot_product(w)
            0

        The cross product is defined for degree seven vectors as well.
        [WIKIPEDIA:CROSSPRODUCT]_
        The 3-D cross product is achieved using the quaternians,
        whereas the 7-D cross product is achieved using the octions. ::

            sage: u = vector(QQ, [1, -1/3, 57, -9, 56/4, -4,1])
            sage: v = vector(QQ, [37, 55, -99/57, 9, -12, 11/3, 4/98])
            sage: u.cross_product(v)
            (1394815/2793, -2808401/2793, 39492/49, -48737/399, -9151880/2793, 62513/2793, -326603/171)

        The degree seven cross product is anticommutative. ::

            sage: u.cross_product(v) + v.cross_product(u)
            (0, 0, 0, 0, 0, 0, 0)

        The degree seven cross product is distributive across addition. ::

            sage: v = vector([-12, -8/9, 42, 89, -37, 60/99, 73])
            sage: u = vector([31, -42/7, 97, 80, 30/55, -32, 64])
            sage: w = vector([-25/4, 40, -89, -91, -72/7, 79, 58])
            sage: v.cross_product(u + w) - (v.cross_product(u) + v.cross_product(w))
            (0, 0, 0, 0, 0, 0, 0)

        The degree seven cross product respects scalar multiplication. ::

            sage: v = vector([2, 17, -11/5, 21, -6, 2/17, 16])
            sage: u = vector([-8, 9, -21, -6, -5/3, 12, 99])
            sage: (5*v).cross_product(u) - 5*(v.cross_product(u))
            (0, 0, 0, 0, 0, 0, 0)
            sage: v.cross_product(5*u) - 5*(v.cross_product(u))
            (0, 0, 0, 0, 0, 0, 0)
            sage: (5*v).cross_product(u) - (v.cross_product(5*u))
            (0, 0, 0, 0, 0, 0, 0)

        The degree seven cross product respects the scalar triple product. ::

            sage: v = vector([2,6,-7/4,-9/12,-7,12,9])
            sage: u = vector([22,-7,-9/11,12,15,15/7,11])
            sage: w = vector([-11,17,19,-12/5,44,21/56,-8])
            sage: v.dot_product(u.cross_product(w)) - w.dot_product(v.cross_product(u))
            0

        TESTS:

        Both vectors need to be of length three or both vectors need to be of length seven. ::

            sage: u = vector(range(7))
            sage: v = vector(range(3))
            sage: u.cross_product(v)
            Traceback (most recent call last):
            ...
            ArithmeticError: Cross product only defined for vectors of length three or seven, not (7 and 3)

        REFERENCES:

        .. [WIKIPEDIA:CROSSPRODUCT] Algebraic Properties of the Cross Product
           http://en.wikipedia.org/wiki/Cross_product

        AUTHOR:

        Billy Wonderly (2010-05-11), Added 7-D Cross Product
        """
        if not PY_TYPE_CHECK(right, FreeModuleElement):
            raise TypeError("right must be a free module element")
        r = right.list(copy=False)
        l = self.list(copy=False)
        if len(r) == 3 and len(l) == 3:
            return vector([l[1]*r[2] - l[2]*r[1],
                           l[2]*r[0] - l[0]*r[2],
                           l[0]*r[1] - l[1]*r[0]])

        elif len(r) == 7 and len(l) == 7:
            return vector([l[1]*r[3] - l[3]*r[1] + l[2]*r[6] - l[6]*r[2] + l[4]*r[5] - l[5]*r[4],
                           l[2]*r[4] - l[4]*r[2] + l[3]*r[0] - l[0]*r[3] + l[5]*r[6] - l[6]*r[5],
                           l[3]*r[5] - l[5]*r[3] + l[4]*r[1] - l[1]*r[4] + l[6]*r[0] - l[0]*r[6],
                           l[4]*r[6] - l[6]*r[4] + l[5]*r[2] - l[2]*r[5] + l[0]*r[1] - l[1]*r[0],
                           l[5]*r[0] - l[0]*r[5] + l[6]*r[3] - l[3]*r[6] + l[1]*r[2] - l[2]*r[1],
                           l[6]*r[1] - l[1]*r[6] + l[0]*r[4] - l[4]*r[0] + l[2]*r[3] - l[3]*r[2],
                           l[0]*r[2] - l[2]*r[0] + l[1]*r[5] - l[5]*r[1] + l[3]*r[4] - l[4]*r[3]])

        else:
            raise ArithmeticError("Cross product only defined for vectors of length three or seven, not (%s and %s)"%(len(l),len(r)))



    def pairwise_product(self, right):
        """
        Return the pairwise product of self and right, which is a vector of
        the products of the corresponding entries.

        INPUT:


        -  ``right`` - vector of the same degree as self. It
           need not be in the same vector space as self, as long as the
           coefficients can be multiplied.


        EXAMPLES::

            sage: V = FreeModule(ZZ, 3)
            sage: v = V([1,2,3])
            sage: w = V([4,5,6])
            sage: v.pairwise_product(w)
            (4, 10, 18)
            sage: sum(v.pairwise_product(w)) == v.dot_product(w)
            True

        ::

            sage: W = VectorSpace(GF(3),3)
            sage: w = W([0,1,2])
            sage: w.pairwise_product(v)
            (0, 2, 0)
            sage: w.pairwise_product(v).parent()
            Vector space of dimension 3 over Finite Field of size 3

        Implicit coercion is well defined (regardless of order), so we
        get 2 even if we do the dot product in the other order.

        ::

            sage: v.pairwise_product(w).parent()
            Vector space of dimension 3 over Finite Field of size 3

        TESTS::

            sage: x, y = var('x, y')

        ::

            sage: parent(vector(ZZ,[1,2]).pairwise_product(vector(ZZ,[1,2])))
            Ambient free module of rank 2 over the principal ideal domain Integer Ring
            sage: parent(vector(ZZ,[1,2]).pairwise_product(vector(QQ,[1,2])))
            Vector space of dimension 2 over Rational Field
            sage: parent(vector(QQ,[1,2]).pairwise_product(vector(ZZ,[1,2])))
            Vector space of dimension 2 over Rational Field
            sage: parent(vector(QQ,[1,2]).pairwise_product(vector(QQ,[1,2])))
            Vector space of dimension 2 over Rational Field

        ::

            sage: parent(vector(QQ,[1,2,3,4]).pairwise_product(vector(ZZ[x],[1,2,3,4])))
            Ambient free module of rank 4 over the principal ideal domain Univariate Polynomial Ring in x over Rational Field
            sage: parent(vector(ZZ[x],[1,2,3,4]).pairwise_product(vector(QQ,[1,2,3,4])))
            Ambient free module of rank 4 over the principal ideal domain Univariate Polynomial Ring in x over Rational Field

        ::

            sage: parent(vector(QQ,[1,2,3,4]).pairwise_product(vector(ZZ[x][y],[1,2,3,4])))
            Ambient free module of rank 4 over the integral domain Univariate Polynomial Ring in y over Univariate Polynomial Ring in x over Rational Field
            sage: parent(vector(ZZ[x][y],[1,2,3,4]).pairwise_product(vector(QQ,[1,2,3,4])))
            Ambient free module of rank 4 over the integral domain Univariate Polynomial Ring in y over Univariate Polynomial Ring in x over Rational Field

        ::

            sage: parent(vector(QQ[x],[1,2,3,4]).pairwise_product(vector(ZZ[x][y],[1,2,3,4])))
            Ambient free module of rank 4 over the integral domain Univariate Polynomial Ring in y over Univariate Polynomial Ring in x over Rational Field
            sage: parent(vector(ZZ[x][y],[1,2,3,4]).pairwise_product(vector(QQ[x],[1,2,3,4])))
            Ambient free module of rank 4 over the integral domain Univariate Polynomial Ring in y over Univariate Polynomial Ring in x over Rational Field

        ::

            sage: parent(vector(QQ[y],[1,2,3,4]).pairwise_product(vector(ZZ[x][y],[1,2,3,4])))
            Ambient free module of rank 4 over the integral domain Univariate Polynomial Ring in y over Univariate Polynomial Ring in x over Rational Field
            sage: parent(vector(ZZ[x][y],[1,2,3,4]).pairwise_product(vector(QQ[y],[1,2,3,4])))
            Ambient free module of rank 4 over the integral domain Univariate Polynomial Ring in y over Univariate Polynomial Ring in x over Rational Field

        ::

            sage: parent(vector(ZZ[x],[1,2,3,4]).pairwise_product(vector(ZZ[y],[1,2,3,4])))
            Traceback (most recent call last):
            ...
            TypeError: no common canonical parent for objects with parents: 'Ambient free module of rank 4 over the integral domain Univariate Polynomial Ring in x over Integer Ring' and 'Ambient free module of rank 4 over the integral domain Univariate Polynomial Ring in y over Integer Ring'
            sage: parent(vector(ZZ[x],[1,2,3,4]).pairwise_product(vector(QQ[y],[1,2,3,4])))
            Traceback (most recent call last):
            ...
            TypeError: no common canonical parent for objects with parents: 'Ambient free module of rank 4 over the integral domain Univariate Polynomial Ring in x over Integer Ring' and 'Ambient free module of rank 4 over the principal ideal domain Univariate Polynomial Ring in y over Rational Field'
            sage: parent(vector(QQ[x],[1,2,3,4]).pairwise_product(vector(ZZ[y],[1,2,3,4])))
            Traceback (most recent call last):
            ...
            TypeError: no common canonical parent for objects with parents: 'Ambient free module of rank 4 over the principal ideal domain Univariate Polynomial Ring in x over Rational Field' and 'Ambient free module of rank 4 over the integral domain Univariate Polynomial Ring in y over Integer Ring'
            sage: parent(vector(QQ[x],[1,2,3,4]).pairwise_product(vector(QQ[y],[1,2,3,4])))
            Traceback (most recent call last):
            ...
            TypeError: no common canonical parent for objects with parents: 'Ambient free module of rank 4 over the principal ideal domain Univariate Polynomial Ring in x over Rational Field' and 'Ambient free module of rank 4 over the principal ideal domain Univariate Polynomial Ring in y over Rational Field'
            sage: v = vector({1: 1, 3: 2})  # test sparse vectors
            sage: w = vector({0: 6, 3: -4})
            sage: v.pairwise_product(w)
            (0, 0, 0, -8)
            sage: w.pairwise_product(v) == v.pairwise_product(w)
            True
        """
        if not PY_TYPE_CHECK(right, FreeModuleElement):
            raise TypeError("right must be a free module element")
        if self._parent is not (<FreeModuleElement>right)._parent:
            self, right = canonical_coercion(self, right)
        return self._pairwise_product_(right)

    def element(self):
        """
        Simply returns self.  This is useful, since for many objects,
        self.element() returns a vector corresponding to self.

        EXAMPLES::

            sage: v = vector([1/2,2/5,0]); v
            (1/2, 2/5, 0)
            sage: v.element()
            (1/2, 2/5, 0)
        """
        return self

    def get(self, Py_ssize_t i):
        """
        The get method is in some cases more efficient (and more
        dangerous) than __getitem__, because it is not guaranteed to
        do any error checking.

        EXAMPLES::

            sage: vector([1/2,2/5,0]).get(0)
            1/2
            sage: vector([1/2,2/5,0]).get(3)
            Traceback (most recent call last):
            ...
            IndexError: index out of range
        """
        return self[i]

    def set(self, Py_ssize_t i, x):
        """
        The set method is meant to be more efficient than __setitem__,
        because it need not be guaranteed to do any error checking or
        coercion. Use with great, great care.

        EXAMPLES::

            sage: v = vector([1/2,2/5,0]); v
            (1/2, 2/5, 0)
            sage: v.set(2, -15/17); v
            (1/2, 2/5, -15/17)
        """
        self[i] = x


    def monic(self):
        """
        Return this vector divided through by the first nonzero entry of
        this vector.

        EXAMPLES::

            sage: v = vector(QQ, [0, 4/3, 5, 1, 2])
            sage: v.monic()
            (0, 1, 15/4, 3/4, 3/2)
        """
        cdef Py_ssize_t i
        for i from 0 <= i < self._degree:
            if self[i] != 0:
                return (~self[i]) * self
        return self

    def normalize(self):
        """
        This function is deprecated. For division by the p-norm use
        'normalized', and for division by the first nonzero entry use
        'monic' (previously the purpose of this function).

        EXAMPLES::

            sage: v = vector(QQ, [0, 4/3, 5, 1, 2])
            sage: v.normalize()
            doctest:...: DeprecationWarning: 'normalize' is deprecated...
            (0, 1, 15/4, 3/4, 3/2)
        """
        from sage.misc.superseded import deprecation
        deprecation(13393, "'normalize' is deprecated. For division by the \
p-norm use 'normalized', and for division by the first nonzero entry use \
'monic'.")
        return self.monic()

    def normalized(self, p=sage.rings.integer.Integer(2)):
        """
        Return the input vector divided by the p-norm.

        INPUT:

        * "p" - default: 2 - p value for the norm

        EXAMPLES::

            sage: v = vector(QQ, [4, 1, 3, 2])
            sage: v.normalized()
            (2/15*sqrt(30), 1/30*sqrt(30), 1/10*sqrt(30), 1/15*sqrt(30))
            sage: sum(v.normalized(1))
            1

        Note that normalizing the vector may change the base ring::

            sage: v.base_ring() == v.normalized().base_ring()
            False
            sage: u = vector(RDF, [-3, 4, 6, 9])
            sage: u.base_ring() == u.normalized().base_ring()
            True
        """
        return self / self.norm(p)

    def conjugate(self):
        r"""
        Returns a vector where every entry has been replaced by its complex conjugate.

        OUTPUT:

        A vector of the same length, over the same ring,
        but with each entry replaced by the complex conjugate, as
        implemented by the ``conjugate()`` method for elements of
        the base ring, which is presently always complex conjugation.

        EXAMPLES::

            sage: v = vector(CDF, [2.3 - 5.4*I, -1.7 + 3.6*I])
            sage: w = v.conjugate(); w
            (2.3 + 5.4*I, -1.7 - 3.6*I)
            sage: w.parent()
            Vector space of dimension 2 over Complex Double Field

        Even if conjugation seems nonsensical over a certain ring, this
        method for vectors cooperates silently. ::

            sage: u = vector(ZZ, range(6))
            sage: u.conjugate()
            (0, 1, 2, 3, 4, 5)

        Sage implements a few specialized subfields of the complex numbers,
        such as the cyclotomic fields.  This example uses such a field
        containing a primitive 7-th root of unity named ``a``. ::

            sage: F.<a> = CyclotomicField(7)
            sage: v = vector(F, [a^i for i in range(7)])
            sage: v
            (1, a, a^2, a^3, a^4, a^5, -a^5 - a^4 - a^3 - a^2 - a - 1)
            sage: v.conjugate()
            (1, -a^5 - a^4 - a^3 - a^2 - a - 1, a^5, a^4, a^3, a^2, a)

        Sparse vectors are returned as such. ::

            sage: v = vector(CC, {1: 5 - 6*I, 3: -7*I}); v
            (0.000000000000000, 5.00000000000000 - 6.00000000000000*I, 0.000000000000000, -7.00000000000000*I)
            sage: v.is_sparse()
            True
            sage: vc = v.conjugate(); vc
            (0.000000000000000, 5.00000000000000 + 6.00000000000000*I, 0.000000000000000, 7.00000000000000*I)
            sage: vc.conjugate()
            (0.000000000000000, 5.00000000000000 - 6.00000000000000*I, 0.000000000000000, -7.00000000000000*I)

        TESTS::

            sage: n = 15
            sage: x = vector(CDF, [sin(i*pi/n)+cos(i*pi/n)*I for i in range(n)])
            sage: x + x.conjugate() in RDF^n
            True
            sage: I*(x - x.conjugate()) in RDF^n
            True

        The parent of the conjugate is the same as that of the original vector.
        We test this by building a specialized vector space with a non-standard
        inner product, and constructing a test vector in this space. ::

            sage: V = VectorSpace(CDF, 2, inner_product_matrix = [[2,1],[1,5]])
            sage: v = vector(CDF, [2-3*I, 4+5*I])
            sage: w = V(v)
            sage: w.parent()
            Ambient quadratic space of dimension 2 over Complex Double Field
            Inner product matrix:
            [2.0 1.0]
            [1.0 5.0]
            sage: w.conjugate().parent()
            Ambient quadratic space of dimension 2 over Complex Double Field
            Inner product matrix:
            [2.0 1.0]
            [1.0 5.0]
        """
        V = self.parent()
        R = self.base_ring()
        degree = self.degree()
        if self.is_sparse():
            # this could be a dictionary comprehension in Python 3
            entries = {}
            for index, entry in self.iteritems():
                entries[index] = entry.conjugate()
        else:
            entries = [entry.conjugate() for entry in self]
        return V(vector(R, degree, entries))

    def inner_product(self, right):
        r"""
        Returns the inner product of ``self`` and ``right``,
        possibly using an inner product matrix from the parent of ``self``.

        INPUT:

        - ``right`` - a vector of the same degree as ``self``

        OUTPUT:

        If the parent vector space does not have an inner product
        matrix defined, then this is the usual dot product
        (:meth:`dot_product`).  If ``self`` and ``right`` are
        considered as single column matrices, `\vec{x}` and `\vec{y}`,
        and `A` is the inner product matrix, then this method computes

        .. math::

            \left(\vec{x}\right)^tA\vec{y}

        where `t` indicates the transpose.

        .. note::

            If your vectors have complex entries, the
            :meth:`hermitian_inner_product` may be more
            appropriate for your purposes.

        EXAMPLES::

            sage: v = vector(QQ, [1,2,3])
            sage: w = vector(QQ, [-1,2,-3])
            sage: v.inner_product(w)
            -6
            sage: v.inner_product(w) == v.dot_product(w)
            True

        The vector space or free module that is the parent to
        ``self`` can have an inner product matrix defined, which
        will be used by this method.  This matrix will be passed
        through to subspaces. ::

            sage: ipm = matrix(ZZ,[[2,0,-1], [0,2,0], [-1,0,6]])
            sage: M = FreeModule(ZZ, 3, inner_product_matrix = ipm)
            sage: v = M([1,0,0])
            sage: v.inner_product(v)
            2
            sage: K = M.span_of_basis([[0/2,-1/2,-1/2], [0,1/2,-1/2],[2,0,0]])
            sage: (K.0).inner_product(K.0)
            2
            sage: w = M([1,3,-1])
            sage: v = M([2,-4,5])
            sage: w.row()*ipm*v.column() == w.inner_product(v)
            True

        Note that the inner product matrix comes from the parent of ``self``.
        So if a vector is not an element of the correct parent, the result
        could be a source of confusion.  ::

            sage: V = VectorSpace(QQ, 2, inner_product_matrix=[[1,2],[2,1]])
            sage: v = V([12, -10])
            sage: w = vector(QQ, [10,12])
            sage: v.inner_product(w)
            88
            sage: w.inner_product(v)
            0
            sage: w = V(w)
            sage: w.inner_product(v)
            88

        .. note::

            The use of an inner product matrix makes no restrictions on
            the nature of the matrix.  In particular, in this context it
            need not be Hermitian and positive-definite (as it is in the
            example above).

        TESTS:

        Most error handling occurs in the :meth:`dot_product` method.
        But with an inner product defined, this method will check
        that the input is a vector or free module element. ::

            sage: W = VectorSpace(RDF, 2, inner_product_matrix = matrix(RDF, 2, [1.0,2.0,3.0,4.0]))
            sage: v = W([2.0, 4.0])
            sage: v.inner_product(5)
            Traceback (most recent call last):
            ...
            TypeError: right must be a free module element
        """
        if self.parent().is_ambient() and self.parent()._inner_product_is_dot_product():
            return self.dot_product(right)
        if not isinstance(right, FreeModuleElement):
            raise TypeError("right must be a free module element")
        M = self.parent()
        if M.is_ambient() or M.uses_ambient_inner_product():
            A = M.ambient_module().inner_product_matrix()
            return A.linear_combination_of_rows(self).dot_product(right)
        else:
            A = M.inner_product_matrix()
            v = M.coordinate_vector(self)
            w = M.coordinate_vector(right)
            return A.linear_combination_of_rows(v).dot_product(w)

    def outer_product(self, right):
        r"""
        Returns a matrix, the outer product of two vectors ``self`` and ``right``.

        INPUT:

        - ``right`` - a vector (or free module element) of any size, whose
          elements are compatible (with regard to multiplication) with the
          elements of ``self``.

        OUTPUT:

        The outer product of two vectors `x` and `y` (respectively
        ``self`` and ``right``) can be described several ways.  If we
        interpret `x` as a `m\times 1` matrix and interpret `y` as a
        `1\times n` matrix, then the outer product is the `m\times n`
        matrix from the usual matrix product `xy`.  Notice how this
        is the "opposite" in some ways from an inner product (which
        would require `m=n`).

        If we just consider vectors, use each entry of `x` to create
        a scalar multiples of the vector `y` and use these vectors as
        the rows of a matrix.  Or use each entry of `y` to create a
        scalar multiples of `x` and use these vectors as the columns
        of a matrix.

        EXAMPLES::

            sage: u = vector(QQ, [1/2, 1/3, 1/4, 1/5])
            sage: v = vector(ZZ, [60, 180, 600])
            sage: u.outer_product(v)
            [ 30  90 300]
            [ 20  60 200]
            [ 15  45 150]
            [ 12  36 120]
            sage: M = v.outer_product(u); M
            [ 30  20  15  12]
            [ 90  60  45  36]
            [300 200 150 120]
            sage: M.parent()
            Full MatrixSpace of 3 by 4 dense matrices over Rational Field

        The more general :meth:`sage.matrix.matrix2.tensor_product` is an
        operation on a pair of matrices.  If we construe a pair of vectors
        as a column vector and a row vector, then an outer product and a
        tensor product are identical.  Thus `tensor_product` is a synonym
        for this method.  ::

            sage: u = vector(QQ, [1/2, 1/3, 1/4, 1/5])
            sage: v = vector(ZZ, [60, 180, 600])
            sage: u.tensor_product(v) == (u.column()).tensor_product(v.row())
            True

        The result is always a dense matrix, no matter if the two
        vectors are, or are not, dense.  ::

            sage: d = vector(ZZ,[4,5], sparse=False)
            sage: s = vector(ZZ, [1,2,3], sparse=True)
            sage: dd = d.outer_product(d)
            sage: ds = d.outer_product(s)
            sage: sd = s.outer_product(d)
            sage: ss = s.outer_product(s)
            sage: all([dd.is_dense(), ds.is_dense(), sd.is_dense(), dd.is_dense()])
            True

        Vectors with no entries do the right thing.  ::

            sage: v = vector(ZZ, [])
            sage: z = v.outer_product(v)
            sage: z.parent()
            Full MatrixSpace of 0 by 0 dense matrices over Integer Ring

        There is a fair amount of latitude in the value of the ``right``
        vector, and the matrix that results can have entries from a new
        ring large enough to contain the result. If you know better,
        you can sometimes bring the result down to a less general ring.  ::

            sage: R.<t> = ZZ[]
            sage: v = vector(R, [12, 24*t])
            sage: w = vector(QQ, [1/2, 1/3, 1/4])
            sage: op = v.outer_product(w)
            sage: op
            [   6    4    3]
            [12*t  8*t  6*t]
            sage: op.base_ring()
            Univariate Polynomial Ring in t over Rational Field
            sage: m = op.change_ring(R); m
            [   6    4    3]
            [12*t  8*t  6*t]
            sage: m.base_ring()
            Univariate Polynomial Ring in t over Integer Ring

        But some inputs are not compatible, even if vectors. ::

            sage: w = vector(GF(5), [1,2])
            sage: v = vector(GF(7), [1,2,3,4])
            sage: z = w.outer_product(v)
            Traceback (most recent call last):
            ...
            TypeError: unsupported operand parent(s) for '*': 'Full MatrixSpace of 2 by 1 dense matrices over Finite Field of size 5' and 'Full MatrixSpace of 1 by 4 dense matrices over Finite Field of size 7'

        And some inputs don't make any sense at all. ::

            sage: w=vector(QQ, [5,10])
            sage: z=w.outer_product(6)
            Traceback (most recent call last):
            ...
            TypeError: right operand in an outer product must be a vector, not an element of Integer Ring
        """
        if not PY_TYPE_CHECK(right, FreeModuleElement):
            raise TypeError('right operand in an outer product must be a vector, not an element of %s' % right.parent())
        return self.column()*right.row()

    # tensor product is an alias in the special case of two vectors
    tensor_product = outer_product

    def hermitian_inner_product(self, right):
        r"""
        Returns the dot product, but with the entries of the first vector
        conjugated beforehand.

        INPUT:

        - ``right`` - a vector of the same degree as ``self``

        OUTPUT:

        If ``self`` and ``right`` are the vectors `\vec{x}` and
        `\vec{y}` of degree `n` then this routine computes

        .. math::

            \sum_{i=1}^{n}\overline{x}_i{y}_i

        where the bar indicates complex conjugation.

        .. note::

            If your vectors do not contain complex entries, then
            :meth:`dot_product` will return the same result without
            the overhead of conjugating elements of ``self``.

            If you are not computing a weighted inner product, and
            your vectors do not have complex entries, then the
            :meth:`dot_product` will return the same result.

        EXAMPLES::

            sage: v = vector(CDF, [2+3*I, 5-4*I])
            sage: w = vector(CDF, [6-4*I, 2+3*I])
            sage: v.hermitian_inner_product(w)
            -2.0 - 3.0*I

        Sage implements a few specialized fields over the complex numbers,
        such as cyclotomic fields and quadratic number fields.  So long as
        the base rings have a conjugate method, then the Hermitian inner
        product will be available. ::

            sage: Q.<a> = QuadraticField(-7)
            sage: a^2
            -7
            sage: v = vector(Q, [3+a, 5-2*a])
            sage: w = vector(Q, [6, 4+3*a])
            sage: v.hermitian_inner_product(w)
            17*a - 4

        The Hermitian inner product should be additive in
        each argument (we only need to test one), linear
        in each argument (with conjugation on the first scalar),
        and anti-commutative. ::

            sage: alpha = CDF(5.0 + 3.0*I)
            sage: u = vector(CDF, [2+4*I, -3+5*I, 2-7*I])
            sage: v = vector(CDF, [-1+3*I, 5+4*I, 9-2*I])
            sage: w = vector(CDF, [8+3*I, -4+7*I, 3-6*I])
            sage: (u+v).hermitian_inner_product(w) == u.hermitian_inner_product(w) + v.hermitian_inner_product(w)
            True
            sage: (alpha*u).hermitian_inner_product(w) == alpha.conjugate()*u.hermitian_inner_product(w)
            True
            sage: u.hermitian_inner_product(alpha*w) == alpha*u.hermitian_inner_product(w)
            True
            sage: u.hermitian_inner_product(v) == v.hermitian_inner_product(u).conjugate()
            True

        For vectors with complex entries, the Hermitian inner product
        has a more natural relationship with the 2-norm (which is the
        default for the :meth:`norm` method). The norm squared equals
        the Hermitian inner product of the vector with itself.  ::

            sage: v = vector(CDF, [-0.66+0.47*I, -0.60+0.91*I, -0.62-0.87*I, 0.53+0.32*I])
            sage: abs(v.norm()^2 - v.hermitian_inner_product(v)) < 1.0e-10
            True

        TESTS:

        This method is built on the :meth:`dot_product` method,
        which allows for a wide variety of inputs.  Any error
        handling happens there. ::

            sage: v = vector(CDF, [2+3*I])
            sage: w = vector(CDF, [5+2*I, 3+9*I])
            sage: v.hermitian_inner_product(w)
            Traceback (most recent call last):
            ...
            ArithmeticError: degrees (1 and 2) must be the same
        """
        return (self.conjugate()).dot_product(right)

    def is_dense(self):
        """
        Return True if this is a dense vector, which is just a
        statement about the data structure, not the number of nonzero
        entries.

        EXAMPLES::

            sage: vector([1/2,2/5,0]).is_dense()
            True
            sage: vector([1/2,2/5,0],sparse=True).is_dense()
            False
        """
        return self.is_dense_c()

    cdef bint is_dense_c(self):
        return self.parent().is_dense()

    def is_sparse(self):
        """
        Return True if this is a sparse vector, which is just a
        statement about the data structure, not the number of nonzero
        entries.

        EXAMPLES::

            sage: vector([1/2,2/5,0]).is_sparse()
            False
            sage: vector([1/2,2/5,0],sparse=True).is_sparse()
            True
        """
        return self.is_sparse_c()

    cdef bint is_sparse_c(self):
        return self.parent().is_sparse()

    def is_vector(self):
        """
        Return True, since this is a vector.

        EXAMPLES::

            sage: vector([1/2,2/5,0]).is_vector()
            True
        """
        return True

    def _mathematica_init_(self):
        """
        Returns string representation of this vector as a Mathematica
        list.

        EXAMPLES::

            sage: vector((1,2,3), QQ)._mathematica_init_()
            '{1/1, 2/1, 3/1}'
            sage: mathematica(vector((1,2,3), QQ))  # optional - mathematica
            {1, 2, 3}
            sage: a = vector(SR, 5, [1, x, x^2, sin(x), pi]); a
            (1, x, x^2, sin(x), pi)
            sage: a._mathematica_init_()
            '{1, x, (x)^(2), Sin[x], Pi}'
        """
        return '{' + ', '.join([x._mathematica_init_() for x in self.list()]) + '}'

##     def zero_out_positions(self, P):
##         """
##         Set the positions of self in the list P equal to 0.
##         """
##         z = self.base_ring()(0)
##         d = self.degree()
##         for n in P:
##             self[n] = z

    def nonzero_positions(self):
        """
        Return the sorted list of integers ``i`` such that ``self[i] != 0``.

        EXAMPLES::

            sage: vector([-1,0,3,0,0,0,0.01]).nonzero_positions()
            [0, 2, 6]
        """
        z = self.base_ring()(0)
        v = self.list()
        cdef Py_ssize_t i
        return [i for i from 0 <= i < self.degree() if v[i] != z]

    def support(self):   # do not override.
        """
        Return the integers ``i`` such that ``self[i] != 0``.
        This is the same as the ``nonzero_positions`` function.

        EXAMPLES::

            sage: vector([-1,0,3,0,0,0,0.01]).support()
            [0, 2, 6]
        """
        return self.nonzero_positions()

    cpdef int hamming_weight(self):
        """
        Return the number of positions ``i`` such that ``self[i] != 0``.

        EXAMPLES::

            sage: vector([-1,0,3,0,0,0,0.01]).hamming_weight()
            3
        """
        cdef int res=0
        for x in iter(self.list()):
            if not x.is_zero():
                res += 1
        return res

    def _latex_(self):
        r"""
        Return a latex representation of the vector ``self``.

        OUTPUT:

        If self is the free module element (1,2,3,4),
        then a string with the following latex is returned:
        "\left(1,\,2,\,3,\,4\right)" (without the quotes).
        The vector is enclosed in parentheses by default,
        but the delimiters can be changed using the command
        ``latex.vector_delimiters(...)`` as in the example below.

        EXAMPLES::

            sage: v = vector(QQ, [1,2,3])
            sage: latex(v)
            \left(1,\,2,\,3\right)

        This is an example of how to change the delimiters.
        You have the power to mix and match, though it is
        probably not advisable.  For more detail see
        :meth:`~sage.misc.latex.Latex.vector_delimiters`.

            sage: latex.vector_delimiters('[', '\\rangle')
            sage: w = vector(CDF, [1,2,3])
            sage: latex(w)
            \left[1.0,\,2.0,\,3.0\right\rangle
        """
        latex = sage.misc.latex.latex
        vector_delimiters = latex.vector_delimiters()
        s = '\\left' + vector_delimiters[0]
        s += ',\,'.join([latex(a) for a in self.list()])
        return s + '\\right' + vector_delimiters[1]

    def dense_vector(self):
        """
        Return dense version of self.  If self is dense, just return
        self; otherwise, create and return correspond dense vector.

        EXAMPLES::

            sage: vector([-1,0,3,0,0,0]).dense_vector().is_dense()
            True
            sage: vector([-1,0,3,0,0,0],sparse=True).dense_vector().is_dense()
            True
            sage: vector([-1,0,3,0,0,0],sparse=True).dense_vector()
            (-1, 0, 3, 0, 0, 0)
        """
        if self.is_dense():
            return self
        else:
            return self.parent().ambient_module().dense_module()(self.list())

    def sparse_vector(self):
        """
        Return sparse version of self.  If self is sparse, just return
        self; otherwise, create and return correspond sparse vector.

        EXAMPLES::

            sage: vector([-1,0,3,0,0,0]).sparse_vector().is_sparse()
            True
            sage: vector([-1,0,3,0,0,0]).sparse_vector().is_sparse()
            True
            sage: vector([-1,0,3,0,0,0]).sparse_vector()
            (-1, 0, 3, 0, 0, 0)
        """
        if self.is_sparse():
            return self
        else:
            return self.parent().ambient_module().sparse_module()(self.list())


    def apply_map(self, phi, R=None, sparse=None):
        """
        Apply the given map phi (an arbitrary Python function or callable
        object) to this free module element. If R is not given,
        automatically determine the base ring of the resulting element.

        INPUT:
            sparse -- True or False will control whether the result
              is sparse.  By default, the result is sparse iff self
              is sparse.


        -  ``phi`` - arbitrary Python function or callable
           object

        -  ``R`` - (optional) ring


        OUTPUT: a free module element over R

        EXAMPLES::

            sage: m = vector([1,x,sin(x+1)])
            sage: m.apply_map(lambda x: x^2)
            (1, x^2, sin(x + 1)^2)
            sage: m.apply_map(sin)
            (sin(1), sin(x), sin(sin(x + 1)))

        ::

            sage: m = vector(ZZ, 9, range(9))
            sage: k.<a> = GF(9)
            sage: m.apply_map(k)
            (0, 1, 2, 0, 1, 2, 0, 1, 2)

        In this example, we explicitly specify the codomain.

        ::

            sage: s = GF(3)
            sage: f = lambda x: s(x)
            sage: n = m.apply_map(f, k); n
            (0, 1, 2, 0, 1, 2, 0, 1, 2)
            sage: n.parent()
            Vector space of dimension 9 over Finite Field in a of size 3^2

        If your map sends 0 to a non-zero value, then your resulting
        vector is not mathematically sparse::

            sage: v = vector([0] * 6 + [1], sparse=True); v
            (0, 0, 0, 0, 0, 0, 1)
            sage: v2 = v.apply_map(lambda x: x+1); v2
            (1, 1, 1, 1, 1, 1, 2)

        but it's still represented with a sparse data type::

            sage: parent(v2)
            Ambient sparse free module of rank 7 over the principal ideal domain Integer Ring

        This data type is inefficient for dense vectors, so you may
        want to specify sparse=False::

            sage: v2 = v.apply_map(lambda x: x+1, sparse=False); v2
            (1, 1, 1, 1, 1, 1, 2)
            sage: parent(v2)
            Ambient free module of rank 7 over the principal ideal domain Integer Ring

        Or if you have a map that will result in mostly zeroes, you may
        want to specify sparse=True::

            sage: v = vector(srange(10))
            sage: v2 = v.apply_map(lambda x: 0 if x else 1, sparse=True); v2
            (1, 0, 0, 0, 0, 0, 0, 0, 0, 0)
            sage: parent(v2)
            Ambient sparse free module of rank 10 over the principal ideal domain Integer Ring

        TESTS::

            sage: m = vector(SR,[])
            sage: m.apply_map(lambda x: x*x) == m
            True

        Check that we don't unnecessarily apply phi to 0 in the sparse case::

            sage: m = vector(ZZ, range(1, 4), sparse=True)
            sage: m.apply_map(lambda x: 1/x)
            (1, 1/2, 1/3)

            sage: parent(vector(RDF, (), sparse=True).apply_map(lambda x: x, sparse=True))
            Sparse vector space of dimension 0 over Real Double Field
            sage: parent(vector(RDF, (), sparse=True).apply_map(lambda x: x, sparse=False))
            Vector space of dimension 0 over Real Double Field
            sage: parent(vector(RDF, (), sparse=False).apply_map(lambda x: x, sparse=True))
            Sparse vector space of dimension 0 over Real Double Field
            sage: parent(vector(RDF, (), sparse=False).apply_map(lambda x: x, sparse=False))
            Vector space of dimension 0 over Real Double Field

        Check that the bug in :trac:`14558` has been fixed::

            sage: F.<a> = GF(9)
            sage: v = vector([a, 0,0,0], sparse=True)
            sage: f = F.hom([a**3])
            sage: v.apply_map(f)
            (2*a + 1, 0, 0, 0)
        """
        if sparse is None:
            sparse = self.is_sparse()

        if self._degree == 0:
            if sparse == self.is_sparse():
                from copy import copy
                return copy(self)
            elif sparse:
                return self.sparse_vector()
            else:
                return self.dense_vector()

        v = None

        if self.is_sparse():
            zero_res = 0
            if len(self.dict(copy=False)) < self._degree:
                # OK, we have some zero entries.
                zero_res = phi(self.base_ring()(0))
                if not zero_res.is_zero():
                    # And phi maps 0 to a non-zero value.
                    v = [zero_res] * self._degree
                    for i,z in self.dict(copy=False).items():
                        v[i] = phi(z)

            if v is None:
                # phi maps 0 to 0 (or else we don't have any zeroes at all)
                v = dict([(i,phi(z)) for i,z in self.dict(copy=False).items()])
                # add a zero at the last position, if it is not already set.
                # This will help the constructor to determine the right degree.
                v.setdefault(self._degree-1, zero_res)
        else:
            v = [phi(z) for z in self.list()]

        if R is None:
            return vector(v, sparse=sparse)
        else:
            return vector(R, v, sparse=sparse)


    def _derivative(self, var=None):
        """
        Differentiate with respect to var by differentiating each element
        with respect to var.

        .. seealso:

           :meth:`derivative`

        EXAMPLES::

            sage: v = vector([1,x,x^2])
            sage: v._derivative(x)
            (0, 1, 2*x)
            sage: type(v._derivative(x)) == type(v)
            True
            sage: v = vector([1,x,x^2], sparse=True)
            sage: v._derivative(x)
            (0, 1, 2*x)
            sage: type(v._derivative(x)) == type(v)
            True

        If no variables are specified and the vector contains callable
        symbolic expressions, then calculate the matrix derivative
        (i.e., the Jacobian matrix)::

            sage: T(r,theta)=[r*cos(theta),r*sin(theta)]
            sage: T
            (r, theta) |--> (r*cos(theta), r*sin(theta))
            sage: T.diff() # matrix derivative
            [   (r, theta) |--> cos(theta) (r, theta) |--> -r*sin(theta)]
            [   (r, theta) |--> sin(theta)  (r, theta) |--> r*cos(theta)]
            sage: diff(T) # matrix derivative again
            [   (r, theta) |--> cos(theta) (r, theta) |--> -r*sin(theta)]
            [   (r, theta) |--> sin(theta)  (r, theta) |--> r*cos(theta)]
            sage: T.diff().det() # Jacobian
            (r, theta) |--> r*cos(theta)^2 + r*sin(theta)^2
        """
        if var is None:
            if sage.symbolic.callable.is_CallableSymbolicExpressionRing(self.base_ring()):
                return sage.calculus.all.jacobian(self, self.base_ring().arguments())
            else:
                raise ValueError("No differentiation variable specified.")

        # We would just use apply_map, except that Cython doesn't
        # allow lambda functions
        if self._degree == 0:
            from copy import copy
            return copy(self)

        if self.is_sparse():
            v = dict([(i,z.derivative(var)) for i,z in self.dict().items()])
        else:
            v = [z.derivative(var) for z in self.list()]

        return self.parent().ambient_module()(v)

    def derivative(self, *args):
        """
        Derivative with respect to variables supplied in args.

        Multiple variables and iteration counts may be supplied; see
        documentation for the global derivative() function for more
        details.

        :meth:`diff` is an alias of this function.

        EXAMPLES::

            sage: v = vector([1,x,x^2])
            sage: v.derivative(x)
            (0, 1, 2*x)
            sage: type(v.derivative(x)) == type(v)
            True
            sage: v = vector([1,x,x^2], sparse=True)
            sage: v.derivative(x)
            (0, 1, 2*x)
            sage: type(v.derivative(x)) == type(v)
            True
            sage: v.derivative(x,x)
            (0, 0, 2)
        """
        return multi_derivative(self, args)

    diff = derivative

    def integral(self, *args, **kwds):
        """
        Returns a symbolic integral of the vector, component-wise.

        :meth:`integrate` is an alias of the function.

        EXAMPLES::

            sage: t=var('t')
            sage: r=vector([t,t^2,sin(t)])
            sage: r.integral(t)
            (1/2*t^2, 1/3*t^3, -cos(t))
            sage: integrate(r,t)
            (1/2*t^2, 1/3*t^3, -cos(t))
            sage: r.integrate(t,0,1)
            (1/2, 1/3, -cos(1) + 1)

        """
        from sage.misc.functional import integral

        # If Cython supported lambda functions, we would just do
        # return self.apply_map(lambda x: integral(x,*args, **kwds) for x in self)

        if self.is_sparse():
            v = dict([(i,integral(z,*args,**kwds)) for i,z in self.dict(copy=False).items()])
        else:
            v = [integral(z,*args,**kwds) for z in self.list()]

        return vector(v,sparse=self.is_sparse())

    integrate=integral


    def nintegral(self, *args, **kwds):
        """
        Returns a numeric integral of the vector, component-wise, and
        the result of the nintegral command on each component of the
        input.

        :meth:`nintegrate` is an alias of the function.

        EXAMPLES::

            sage: t=var('t')
            sage: r=vector([t,t^2,sin(t)])
            sage: vec,answers=r.nintegral(t,0,1)
            sage: vec
            (0.5, 0.3333333333333334, 0.4596976941318602)
            sage: type(vec)
            <type 'sage.modules.vector_real_double_dense.Vector_real_double_dense'>
            sage: answers
            [(0.5, 5.551115123125784e-15, 21, 0), (0.3333333333333..., 3.70074341541719e-15, 21, 0), (0.45969769413186..., 5.103669643922841e-15, 21, 0)]

            sage: r=vector([t,0,1], sparse=True)
            sage: r.nintegral(t,0,1)
            ((0.5, 0.0, 1.0), {0: (0.5, 5.551115123125784e-15, 21, 0), 2: (1.0, 1.11022302462515...e-14, 21, 0)})

        """
        # If Cython supported lambda functions, we would just do
        # return self.apply_map(lambda x: x.nintegral(*args, **kwds) for x in self)

        if self.is_sparse():
            v = [(i,z.nintegral(*args,**kwds)) for i,z in self.dict(copy=False).items()]
            answers = dict([(i,a[0]) for i,a in v])
            v=dict(v)
        else:
            v = [z.nintegral(*args,**kwds) for z in self.list()]
            answers = [a[0] for a in v]

        return (vector(answers,sparse=self.is_sparse()), v)

    nintegrate=nintegral

#############################################
# Generic dense element
#############################################
def make_FreeModuleElement_generic_dense(parent, entries, degree):
    """
    EXAMPLES::

        sage: sage.modules.free_module_element.make_FreeModuleElement_generic_dense(QQ^3, [1,2,-3/7], 3)
        (1, 2, -3/7)
    """
    # If you think you want to change this function, don't.
    # Instead make a new version with a name like
    #    make_FreeModuleElement_generic_dense_v1
    # and changed the reduce method below.
    cdef FreeModuleElement_generic_dense v
    v = FreeModuleElement_generic_dense.__new__(FreeModuleElement_generic_dense)
    v._entries = entries
    v._parent = parent
    v._degree = degree
    return v

def make_FreeModuleElement_generic_dense_v1(parent, entries, degree, is_mutable):
    """
    EXAMPLES::

        sage: v = sage.modules.free_module_element.make_FreeModuleElement_generic_dense_v1(QQ^3, [1,2,-3/7], 3, True); v
        (1, 2, -3/7)
        sage: v[0] = 10; v
        (10, 2, -3/7)
        sage: v = sage.modules.free_module_element.make_FreeModuleElement_generic_dense_v1(QQ^3, [1,2,-3/7], 3, False); v
        (1, 2, -3/7)
        sage: v[0] = 10
        Traceback (most recent call last):
        ...
        ValueError: vector is immutable; please change a copy instead (use copy())
    """
    # If you think you want to change this function, don't.
    # Instead make a new version with a name like
    #    make_FreeModuleElement_generic_dense_v2
    # and changed the reduce method below.
    cdef FreeModuleElement_generic_dense v
    v = FreeModuleElement_generic_dense.__new__(FreeModuleElement_generic_dense)
    v._entries = entries
    v._parent = parent
    v._degree = degree
    v._is_mutable = is_mutable
    return v

cdef class FreeModuleElement_generic_dense(FreeModuleElement):
    """
    A generic dense element of a free module.
    """
    ## these work fine on the command line but fail in doctests :-(
##         TESTS:
##             sage: V = ZZ^3
##             sage: loads(dumps(V)) == V
##             True
##             sage: v = V.0
##             sage: loads(dumps(v)) == v
##             True
##             sage: v = (QQ['x']^3).0
##             sage: loads(dumps(v)) == v
##             True
    cdef _new_c(self, object v):
        # Create a new dense free module element with minimal overhead and
        # no type checking.
        cdef FreeModuleElement_generic_dense x
        x = <FreeModuleElement_generic_dense>PY_NEW(<object>PY_TYPE(self))
        x._is_mutable = 1
        x._parent = self._parent
        x._entries = v
        x._degree = self._degree
        return x

    cdef bint is_dense_c(self):
        return 1

    cdef bint is_sparse_c(self):
        return 0

    def _hash(self):
        """
        Return hash of an immutable form of self (works even if self
        is mutable).

            sage: v = vector([-1,0,3,pi])
            sage: type(v)
            <class 'sage.modules.vector_symbolic_dense.Vector_symbolic_dense'>
            sage: v._hash()   # random output
        """
        return hash(tuple(list(self)))

    def __copy__(self):
        """
        Return a copy of this generic dense vector.

        EXAMPLES::

            sage: v = vector([-1,0,3,pi])
            sage: type(v)
            <class 'sage.modules.vector_symbolic_dense.Vector_symbolic_dense'>
            sage: v.__copy__()
            (-1, 0, 3, pi)
            sage: v.__copy__() is v
            False

            sage: copy(v)
            (-1, 0, 3, pi)
            sage: copy(v) == v
            True
            sage: copy(v) is v
            False
        """
        return self._new_c(list(self._entries))

    def __init__(self, parent, entries, coerce=True, copy=True):
        """
        EXAMPLES::

            sage: type(vector([-1,0,3,pi]))   # indirect doctest
            <class 'sage.modules.vector_symbolic_dense.Vector_symbolic_dense'>

        TESTS:

        Check that #11751 is fixed::

            sage: K.<x> = QQ[]
            sage: M = K^1
            sage: N = M.span([[1/x]]); N
            Free module of degree 1 and rank 1 over Univariate Polynomial Ring in x over Rational Field
            Echelon basis matrix:
            [1/x]
            sage: N([1/x]) # this used to fail prior to #11751
            (1/x)
            sage: N([1/x^2])
            Traceback (most recent call last):
            ...
            TypeError: element (= [1/x^2]) is not in free module

        ::

            sage: L=K^2
            sage: R=L.span([[x,0],[0,1/x]], check=False, already_echelonized=True)
            sage: R.basis()[0][0].parent()
            Fraction Field of Univariate Polynomial Ring in x over Rational Field
            sage: R=L.span([[x,x^2]])
            sage: R.basis()[0][0].parent()
            Univariate Polynomial Ring in x over Rational Field
        """
        FreeModuleElement.__init__(self, parent)
        R = self.parent().base_ring()
        if entries == 0:
            entries = [R(0)]*self.degree()
        else:
            if not isinstance(entries, (list, tuple)):
                raise TypeError("entries (=%s) must be a list"%(entries, ))

            if len(entries) != self.degree():
                raise TypeError("entries must be a list of length %s"%\
                            self.degree())
            if coerce:
                if len(entries) != 0:
                    coefficient_ring = parent.basis()[0][0].parent()
                    try:
                        entries = [coefficient_ring(x) for x in entries]
                    except TypeError:
                        raise TypeError("Unable to coerce entries (=%s) to coefficients in %s"%(entries, coefficient_ring))
            elif copy:
                # Make a copy
                entries = list(entries)
        self._entries = entries

    cpdef ModuleElement _add_(left, ModuleElement right):
        """
        Add left and right.

        EXAMPLES::

            sage: v = vector([1,2/3,pi]); w = vector([-2/3,pi^2,1])
            sage: v._add_(w)
            (1/3, pi^2 + 2/3, pi + 1)
        """
        cdef Py_ssize_t i, n
        n = PyList_Size(left._entries)
        v = [None]*n
        for i from 0 <= i < n:
            v[i] = (<RingElement>left._entries[i])._add_(<RingElement>
                                            ((<FreeModuleElement_generic_dense>right)._entries[i]))
        return left._new_c(v)

    cpdef ModuleElement _sub_(left, ModuleElement right):
        """
        Subtract right from left.

        EXAMPLES::

            sage: V = QQ^5
            sage: W = V.span([V.1, V.2])
            sage: W.0 - V.0
            (-1, 1, 0, 0, 0)
            sage: V.0 - W.0
            (1, -1, 0, 0, 0)
        """
        cdef Py_ssize_t i, n
        n = PyList_Size(left._entries)
        v = [None]*n
        for i from 0 <= i < n:
            v[i] = (<RingElement>left._entries[i])._sub_(<RingElement>
                                            ((<FreeModuleElement_generic_dense>right)._entries[i]))
        return left._new_c(v)

    cpdef ModuleElement _rmul_(self, RingElement left):
        """
        EXAMPLES::

            sage: V = ZZ['x']^5
            sage: 5 * V.0
            (5, 0, 0, 0, 0)
        """
        if left._parent is self._parent._base:
            v = [left._mul_(<RingElement>x) for x in self._entries]
        else:
            v = [left * x for x in self._entries]
        return self._new_c(v)

    cpdef ModuleElement _lmul_(self, RingElement right):
        """
        EXAMPLES::

            sage: v = vector([-1,0,3,pi])
            sage: v._lmul_(2/3)
            (-2/3, 0, 2, 2/3*pi)
            sage: v * (2/3)
            (-2/3, 0, 2, 2/3*pi)
        """
        if right._parent is self._parent._base:
            v = [(<RingElement>x)._mul_(right) for x in self._entries]
        else:
            v = [x * right for x in self._entries]
        return self._new_c(v)

    cpdef Element _dot_product_(left, element_Vector right):
        """
        Return the dot product of left and right.

        EXAMPLES::

            sage: R.<x> = QQ[]
            sage: v = vector([x,x^2,3*x]); w = vector([2*x,x,3+x])
            sage: v*w
            x^3 + 5*x^2 + 9*x
            sage: (x*2*x) + (x^2*x) + (3*x*(3+x))
            x^3 + 5*x^2 + 9*x
            sage: w*v
            x^3 + 5*x^2 + 9*x
        """
        return left.dot_product(right)

    cpdef element_Vector _pairwise_product_(left, element_Vector right):
        """
        EXAMPLES::

            sage: R.<x> = QQ[]
            sage: v = vector([x,x^2,3*x]); w = vector([2*x,x,3+x])
            sage: v.pairwise_product(w)
            (2*x^2, x^3, 3*x^2 + 9*x)
            sage: w.pairwise_product(v)
            (2*x^2, x^3, 3*x^2 + 9*x)
        """
        if not right.parent() == left.parent():
            right = left.parent().ambient_module()(right)
        # Component wise vector * vector multiplication.
        cdef Py_ssize_t i, n
        n = PyList_Size(left._entries)
        v = [None]*n
        for i from 0 <= i < n:
            v[i] = (<RingElement>left._entries[i])._mul_((<FreeModuleElement_generic_dense>right)._entries[i])
        return left._new_c(v)

    def __reduce__(self):
        """
        EXAMPLES::

            sage: v = vector([-1,0,3,pi])
            sage: v.__reduce__()
            (<built-in function make_FreeModuleElement_generic_dense_v1>, (Vector space of dimension 4 over Symbolic Ring, [-1, 0, 3, pi], 4, True))
        """
        return (make_FreeModuleElement_generic_dense_v1, (self._parent, self._entries, self._degree, self._is_mutable))

    def __getitem__(self, i):
        """
        EXAMPLES::

            sage: v = vector([RR(1), RR(2)]); v
            (1.00000000000000, 2.00000000000000)
            sage: v[0]
            1.00000000000000
            sage: v[-1]
            2.00000000000000
            sage: v[4]
            Traceback (most recent call last):
            ...
            IndexError: index must be between -2 and 1
            sage: v[-4]
            Traceback (most recent call last):
            ...
            IndexError: index must be between -2 and 1

            sage: v = vector(QQ['x,y'], [1,2, 'x*y'])
            sage: v
            (1, 2, x*y)
            sage: v[1:]
            (2, x*y)
        """
        if isinstance(i, slice):
            start, stop, step = i.indices(len(self))
            return vector(self.base_ring(), list(self)[start:stop:step])
        else:
            degree = self.degree()
            if i < 0:
                i += degree
            if i < 0 or i >= self.degree():
                raise IndexError("index must be between -%s and %s"%(degree, degree-1))
            return self._entries[i]

    def __setitem__(self, i, value):
        """
        Set entry i of self to value.

        EXAMPLES::

            sage: v = vector([1,2/3,pi])
            sage: v[1] = 19+pi
            sage: v
            (1, pi + 19, pi)
            sage: v = vector(QQ['x,y'], [1,2, 'x*y'])
            sage: v
            (1, 2, x*y)
            sage: v[1:]
            (2, x*y)
            sage: v[1:] = [4,5]; v
            (1, 4, 5)
            sage: v[:2] = [5,(6,2)]; v
            (5, 3, 5)
            sage: v[:2]
            (5, 3)
        """
        if not self._is_mutable:
            raise ValueError("vector is immutable; please change a copy instead (use copy())")
        cdef Py_ssize_t k, n, d
        if isinstance(i, slice):
            start, stop, step = i.indices(len(self))
            d = self.degree()
            R = self.base_ring()
            n = 0
            for k from start <= k < stop:
                if k >= d:
                    return
                if k >= 0:
                    self._entries[k] = R(value[n])
                    n = n + 1
        else:
            if i < 0 or i >= self.degree():
                raise IndexError("index (i=%s) must be between 0 and %s"%(i,
                                self.degree()-1))
            self._entries[i] = self.base_ring()(value)

    def list(self, copy=True):
        """
        Return list of elements of self.

        INPUT:

            - copy -- bool, return list of underlying entries

        EXAMPLES::

            sage: P.<x,y,z> = QQ[]
            sage: v = vector([x,y,z])
            sage: type(v)
            <type 'sage.modules.free_module_element.FreeModuleElement_generic_dense'>
            sage: a = v.list(); a
            [x, y, z]
            sage: a[0] = x*y; v
            (x, y, z)
            sage: a = v.list(copy=False); a
            [x, y, z]
            sage: a[0] = x*y; v
            (x*y, y, z)
        """
        if copy:
            return list(self._entries)
        else:
            return self._entries

    def __call__(self, *args, **kwargs):
        """
        Calling a free module element returns the result of calling each
        component.

        EXAMPLES::

            sage: x, y = var('x,y')
            sage: f = x^2 + y^2
            sage: g = f.gradient()
            sage: g
            (2*x, 2*y)
            sage: type(g)
            <class 'sage.modules.vector_symbolic_dense.Vector_symbolic_dense'>
            sage: g(y=2, x=3)
            (6, 4)
            sage: f(x,y) = x^2 + y^2
            sage: g = f.gradient()
            sage: g(3,2)
            (6, 4)
            sage: g(x=3, y=2)
            (6, 4)
        """
        return vector([e(*args, **kwargs) for e in self])

    def function(self, *args):
        """
        Returns a vector over a callable symbolic expression ring.

        EXAMPLES::

            sage: x,y=var('x,y')
            sage: v=vector([x,y,x*sin(y)])
            sage: w=v.function([x,y]); w
            (x, y) |--> (x, y, x*sin(y))
            sage: w.base_ring()
            Callable function ring with arguments (x, y)
            sage: w(1,2)
            (1, 2, sin(2))
            sage: w(2,1)
            (2, 1, 2*sin(1))
            sage: w(y=1,x=2)
            (2, 1, 2*sin(1))

        ::

            sage: x,y=var('x,y')
            sage: v=vector([x,y,x*sin(y)])
            sage: w=v.function([x]); w
            x |--> (x, y, x*sin(y))
            sage: w.base_ring()
            Callable function ring with arguments (x,)
            sage: w(4)
            (4, y, 4*sin(y))
        """
        from sage.symbolic.callable import CallableSymbolicExpressionRing
        return vector(CallableSymbolicExpressionRing(args), self.list())

#############################################
# Generic sparse element
#############################################
def _sparse_dot_product(v, w):
    """
    v and w are dictionaries with integer keys.

    EXAMPLES::

        sage: sage.modules.free_module_element._sparse_dot_product({0:5,1:7,2:3}, {0:-1, 2:2})
        1
    """
    x = set(v.keys()).intersection(set(w.keys()))
    return sum([v[k]*w[k] for k in x])

def make_FreeModuleElement_generic_sparse(parent, entries, degree):
    """
    EXAMPLES::

        sage: v = sage.modules.free_module_element.make_FreeModuleElement_generic_sparse(QQ^3, {2:5/2}, 3); v
        (0, 0, 5/2)
    """
    cdef FreeModuleElement_generic_sparse v
    v = FreeModuleElement_generic_sparse.__new__(FreeModuleElement_generic_sparse)
    v._entries = entries
    v._parent = parent
    v._degree = degree
    return v

def make_FreeModuleElement_generic_sparse_v1(parent, entries, degree, is_mutable):
    """
    EXAMPLES::

        sage: v = sage.modules.free_module_element.make_FreeModuleElement_generic_sparse_v1(QQ^3, {2:5/2}, 3, False); v
        (0, 0, 5/2)
        sage: v.is_mutable()
        False
    """
    cdef FreeModuleElement_generic_sparse v
    v = FreeModuleElement_generic_sparse.__new__(FreeModuleElement_generic_sparse)
    v._entries = entries
    v._parent = parent
    v._degree = degree
    v._is_mutable = is_mutable
    return v

cdef class FreeModuleElement_generic_sparse(FreeModuleElement):
    """
    A generic sparse free module element is a dictionary with keys ints
    i and entries in the base ring.

    EXAMPLES:

    Pickling works::

        sage: v = FreeModule(ZZ, 3, sparse=True).0
        sage: loads(dumps(v)) == v
        True
        sage: v = FreeModule(Integers(8)['x,y'], 5, sparse=True).1
        sage: loads(dumps(v)) - v
        (0, 0, 0, 0, 0)

    ::

        sage: a = vector([-1,0,1/1],sparse=True); b = vector([-1/1,0,0],sparse=True)
        sage: a.parent()
        Sparse vector space of dimension 3 over Rational Field
        sage: b - a
        (0, 0, -1)
        sage: (b-a).dict()
        {2: -1}
    """
    cdef _new_c(self, object v):
        # Create a new sparse free module element with minimal overhead and
        # no type checking.
        cdef FreeModuleElement_generic_sparse x
        x = PY_NEW(FreeModuleElement_generic_sparse)
        x._is_mutable = 1
        x._parent = self._parent
        x._entries = v
        x._degree = self._degree
        return x

    cdef bint is_dense_c(self):
        return 0

    cdef bint is_sparse_c(self):
        return 1

    def __copy__(self):
        """
        EXAMPLES::

            sage: v = vector([1,2/3,pi], sparse=True)
            sage: v.__copy__()
            (1, 2/3, pi)
        """
        return self._new_c(dict(self._entries))

    def __init__(self, parent,
                 entries=0,
                 coerce=True,
                 copy=True):
        """
        EXAMPLES::

            sage: v = sage.modules.free_module_element.FreeModuleElement_generic_sparse(VectorSpace(QQ,3,sparse=True), {1:5/4}); v
            (0, 5/4, 0)
            sage: v.is_sparse()
            True

        TESTS:

        Test that :trac:`11751` is fixed::

            sage: K.<x> = QQ[]
            sage: M = FreeModule(K, 1, sparse=True)
            sage: N = M.span([{0:1/x}]); N
            Sparse free module of degree 1 and rank 1 over Univariate Polynomial Ring in x over Rational Field
            Echelon basis matrix:
            [1/x]
            sage: N({0:1/x}) # this used to fail prior to #11751
            (1/x)
            sage: N({0:1/x^2})
            Traceback (most recent call last):
            ...
            TypeError: element (= {0: 1/x^2}) is not in free module

        ::

            sage: L = FreeModule(K, 2, sparse=True)
            sage: R = L.span([{0:x, 1:0}, {0:0, 1:1/x}], check=False, already_echelonized=True)
            sage: R.basis()[0][0].parent()
            Fraction Field of Univariate Polynomial Ring in x over Rational Field
            sage: R = L.span([{0:x, 1:x^2}])
            sage: R.basis()[0][0].parent()
            Univariate Polynomial Ring in x over Rational Field

        Test that :trac:`17101` is fixed::

            sage: v = vector([RIF(-1, 1)], sparse=True)
            sage: v.is_zero()
            False
        """
        #WARNING: In creation, we do not check that the i pairs satisfy
        #     0 <= i < degree.
        FreeModuleElement.__init__(self, parent)
        R = self.base_ring()
        if entries == 0:
            entries = {}
        else:
            if isinstance(entries, list):
                if len(entries) != self.degree():
                    raise TypeError("entries has the wrong length")
                x = entries
                entries = {}
                for i in xrange(self.degree()):
                    if x[i]:
                        entries[i] = x[i]
                copy = False
            if not isinstance(entries, dict):
                raise TypeError, "entries must be a dict"
            if copy:
                # Make a copy
                entries = dict(entries)
            if coerce:
                if len(entries) != 0:
                    coefficient_ring = parent.basis()[0][0].parent()
                    try:
                        for k, x in entries.iteritems():
                            entries[k] = coefficient_ring(x)
                    except TypeError:
                        raise TypeError("Unable to coerce value (=%s) of entries dict (=%s) to %s"%(x, entries, coefficient_ring))
        self._entries = entries

    cpdef ModuleElement _add_(left, ModuleElement right):
        """
        Add left and right.

        EXAMPLES::

            sage: v = vector([1,2/3,pi], sparse=True)
            sage: v._add_(v)
            (2, 4/3, 2*pi)
        """
        cdef object v, e
        e = dict((<FreeModuleElement_generic_sparse>right)._entries)
        for i, a in left._entries.iteritems():
            if i in e:
                sum = (<RingElement>a)._add_(<RingElement> e[i])
                if sum:
                    e[i] = sum
                else:
                    del e[i]
            elif a:
                e[i] = a
        return left._new_c(e)

    cpdef ModuleElement _sub_(left, ModuleElement right):
        """
        EXAMPLES::

            sage: v = vector([1,2/3,pi], sparse=True)
            sage: v._sub_(v)
            (0, 0, 0)
        """
        cdef object v, e
        e = dict(left._entries)   # dict to make a copy
        for i, a in (<FreeModuleElement_generic_sparse>right)._entries.iteritems():
            if i in e:
                diff = (<RingElement> e[i])._sub_(<RingElement>a)
                if diff:
                    e[i] = diff
                else:
                    del e[i]
            elif a:
                e[i] = -a
        return left._new_c(e)

    cpdef ModuleElement _lmul_(self, RingElement right):
        """
        EXAMPLES::

            sage: v = vector([1,2/3,pi], sparse=True)
            sage: v._lmul_(SR(3))
            (3, 2, 3*pi)
        """
        cdef object v
        v = PyDict_New()
        if right:
            for i, a in self._entries.iteritems():
                prod = (<RingElement>a)._mul_(right)
                if prod:
                    v[i] = prod
        return self._new_c(v)

    cpdef ModuleElement _rmul_(self, RingElement left):
        """
        EXAMPLES::

            sage: v = vector([1,2/3,pi], sparse=True)
            sage: v._rmul_(SR(3))
            (3, 2, 3*pi)
        """
        cdef object v
        v = PyDict_New()
        if left:
            for i, a in self._entries.iteritems():
                prod = left._mul_(a)
                if prod:
                    v[i] = prod
        return self._new_c(v)

    cpdef Element _dot_product_(left, element_Vector right):
        """
        Return the dot product of left and right.

        EXAMPLES::

            sage: v = vector([1,2,0], sparse=True); w = vector([0,5,-9], sparse=True)
            sage: v * w
            10
            sage: w * v
            10
        """
        cdef object v, e, z
        e = dict((<FreeModuleElement_generic_sparse>right)._entries)
        z = left.base_ring()(0)
        for i, a in left._entries.iteritems():
            if i in e:
                z += (<RingElement>a)._mul_(<RingElement> e[i])
        return z

    cpdef element_Vector _pairwise_product_(left, element_Vector right):
        """
        EXAMPLES::

            sage: v = vector([1,2/3,pi], sparse=True); w = vector([-2/3,pi^2,1],sparse=True)
            sage: v._pairwise_product_(w)
            (-2/3, 2/3*pi^2, pi)
        """
        # Component wise vector * vector multiplication.
        cdef object v, e
        e = dict((<FreeModuleElement_generic_sparse>right)._entries)
        v = PyDict_New()
        for i, a in left._entries.iteritems():
            if i in e:
                prod = (<RingElement>a)._mul_(<RingElement> e[i])
                if prod:
                    v[i] = prod
        return left._new_c(v)

    cdef int _cmp_c_impl(left, Element right) except -2:
        """
        Compare two sparse free module elements.

        Free module elements are compared in lexicographic order on
        the underlying list of coefficients. Two free module elements
        are equal if their coefficients are the same. (This is true
        even if one is sparse and one is dense.)

        TESTS::

            sage: v = vector([1,2/3,pi], sparse=True)
            sage: w = vector([1,2/3,pi], sparse=True)
            sage: w == v
            True

        Check that the bug in :trac:`13929` has been fixed::

            sage: V = FreeModule( GF(3), 2, sparse=True)
            sage: a = V([0,1])
            sage: b = V([1,0])
            sage: cmp(a, b)
            -1
        """

        a = left._entries.items()
        a.sort()
        b = (< FreeModuleElement_generic_sparse > right)._entries.items()
        b.sort()

        a = [(-x,y) for x, y in a]
        b = [(-x,y) for x, y in b]

        return cmp(a, b)

    # see sage/structure/element.pyx
    def __richcmp__(left, right, int op):
        """
        TESTS::

            sage: v = vector([1,2/3,pi], sparse=True)
            sage: v == v
            True
        """
        return (<Element>left)._richcmp(right, op)

    # __hash__ is not properly inherited if comparison is changed
    def __hash__(self):
        """
        TESTS::

            sage: v = vector([1,2/3,pi], sparse=True)
            sage: v.set_immutable()
            sage: isinstance(hash(v), int)
            True
        """
        return FreeModuleElement.__hash__(self)

    def iteritems(self):
        """
        Return iterator over the entries of self.

        EXAMPLES::

            sage: v = vector([1,2/3,pi], sparse=True)
            sage: v.iteritems()
            <dictionary-itemiterator object at ...>
            sage: list(v.iteritems())
            [(0, 1), (1, 2/3), (2, pi)]
        """
        return self._entries.iteritems()

    def __reduce__(self):
        """
        EXAMPLES::

            sage: v = vector([1,2/3,pi], sparse=True)
            sage: v.__reduce__()
            (<built-in function make_FreeModuleElement_generic_sparse_v1>, (Sparse vector space of dimension 3 over Symbolic Ring, {0: 1, 1: 2/3, 2: pi}, 3, True))
        """
        return (make_FreeModuleElement_generic_sparse_v1, (self._parent, self._entries, self._degree, self._is_mutable))

    def __getitem__(self, i):
        """
        EXAMPLES::

            sage: v = vector([RR(1), RR(2)], sparse=True); v
            (1.00000000000000, 2.00000000000000)
            sage: v[0]
            1.00000000000000
            sage: v[-1]
            2.00000000000000
            sage: v[5]
            Traceback (most recent call last):
            ...
            IndexError: index must be between -2 and 1
            sage: v[-3]
            Traceback (most recent call last):
            ...
            IndexError: index must be between -2 and 1
        """
        if isinstance(i, slice):
            start, stop, step = i.indices(len(self))
            return vector(self.base_ring(), self.list()[start:stop])
        else:
            i = int(i)
            degree = self.degree()
            if i < 0:
                i += degree
            if i < 0 or i >= degree:
                raise IndexError("index must be between %s and %s"%(-degree,
                                degree-1))
            if i in self._entries:
                return self._entries[i]
            return self.base_ring()(0)  # optimize this somehow

    def get(self, i):
        """
        Like __getitem__ but with no guaranteed type or bounds checking. Returns 0
        if access is out of bounds.

        EXAMPLES::

            sage: v = vector([1,2/3,pi], sparse=True)
            sage: v.get(1)
            2/3
            sage: v.get(10)
            0
        """
        i = int(i)
        if i in self._entries:
            return self._entries[i]
        return self.base_ring()(0)  # optimize this somehow


    def set(self, i, x):
        """
        Like __setitem__ but with no guaranteed type or bounds checking.

        EXAMPLES::

            sage: v = vector([1,2/3,pi], sparse=True)
            sage: v.set(1, pi^3)
            sage: v
            (1, pi^3, pi)

        No bounds checking::

            sage: v.set(10, pi)

        This lack of bounds checking causes trouble later::

            sage: v
            <repr(<sage.modules.free_module_element.FreeModuleElement_generic_sparse at 0x...>) failed: IndexError: list assignment index out of range>
        """
        if not self._is_mutable:
            raise ValueError("vector is immutable; please change a copy instead (use copy())")
        i = int(i)
        if x == 0:
            if i in self._entries:
                del self._entries[i]
            return
        self._entries[i] = x

    def __setitem__(self, i, value):
        """
        Set the `i`-th entry or slice of self to value.

        EXAMPLES::

            sage: V = VectorSpace(GF(17), 10000000, sparse=True)
            sage: w = V(0)
            sage: w[39893] = 20
            sage: w[39893]
            3
            sage: w[39000:39003] = [4, 5, 6]; w[39000:39003]
            (4, 5, 6)
            sage: parent(w[39893])
            Finite Field of size 17
            sage: w[39893] = sqrt(2)
            Traceback (most recent call last):
            ...
            TypeError: unable to convert x (=sqrt(2)) to an integer
        """
        if not self._is_mutable:
            raise ValueError("vector is immutable; please change a copy instead (use copy())")
        cdef Py_ssize_t k, d, n
        if isinstance(i, slice):
            start, stop = i.start, i.stop
            d = self.degree()
            R = self.base_ring()
            n = 0
            for k from start <= k < stop:
                if k >= d:
                    return
                if k >= 0:
                    self[k] = R(value[n])
                    n = n + 1
        else:
            i = int(i)
            if i < 0 or i >= self.degree():
                raise IndexError("index (i=%s) must be between 0 and %s"%(i,
                                self.degree()-1))
            self.set(i, self._parent.base_ring()(value))

    def denominator(self):
        """
        Return the least common multiple of the denominators of the
        entries of self.

        EXAMPLES::

            sage: v = vector([1/2,2/5,3/14], sparse=True)
            sage: v.denominator()
            70
        """
        R = self.base_ring()
        x = self._entries
        if len(x) == 0:
            return 1
        Z = x.iteritems()
        d = Z.next()[1].denominator()
        for _, y in Z:
            d = d.lcm(y.denominator())
        return d

    def dict(self, copy=True):
        """
        Return dictionary of nonzero entries of self.

        INPUT:

            - ``copy`` -- bool (default: True)

        OUTPUT:

            - Python dictionary

        EXAMPLES::

            sage: v = vector([0,0,0,0,1/2,0,3/14], sparse=True)
            sage: v.dict()
            {4: 1/2, 6: 3/14}
        """
        if copy:
            return dict(self._entries)
        else:
            return self._entries

    def list(self, copy=True):
        """
        Return list of elements of self.

        INPUT:

            - copy -- bool, return list of underlying entries

        EXAMPLES::

            sage: v = vector([1,2/3,pi], sparse=True)
            sage: type(v)
            <type 'sage.modules.free_module_element.FreeModuleElement_generic_sparse'>
            sage: a = v.list(); a
            [1, 2/3, pi]
        """
        cdef Py_ssize_t n
        n = self._parent.degree()
        z = self._parent.base_ring()(0)
        v = [z]*n
        for i, a in self._entries.iteritems():
            v[i] = a
        return v

    def nonzero_positions(self):
        """
        Returns the list of numbers ``i`` such that ``self[i] != 0``.

        EXAMPLES::

            sage: v = vector({1: 1, 3: -2})
            sage: w = vector({1: 4, 3: 2})
            sage: v+w
            (0, 5, 0, 0)
            sage: (v+w).nonzero_positions()
            [1]
        """
        K = self._entries.keys()
        K.sort()
        return K

    cpdef int hamming_weight(self):
        """
        Returns the number of positions ``i`` such that ``self[i] != 0``.

        EXAMPLES::

            sage: v = vector({1: 1, 3: -2})
            sage: w = vector({1: 4, 3: 2})
            sage: v+w
            (0, 5, 0, 0)
            sage: (v+w).hamming_weight()
            1
        """
        return len(self._entries)

    def _numerical_approx(self, prec=None, digits=None, algorithm=None):
        """
        Returns a numerical approximation of self by calling the n() method
        on all of its entries.

        EXAMPLES::

            sage: v = vector(RealField(200), [1,2,3], sparse=True)
            sage: v.n()
            (1.00000000000000, 2.00000000000000, 3.00000000000000)
            sage: _.parent()
            Sparse vector space of dimension 3 over Real Field with 53 bits of precision
            sage: v.n(prec=75)
            (1.000000000000000000000, 2.000000000000000000000, 3.000000000000000000000)
            sage: _.parent()
            Sparse vector space of dimension 3 over Real Field with 75 bits of precision
        """
        return vector(dict([(e[0], e[1].n(prec, digits, algorithm)) for e in
                            self._entries.iteritems()]), sparse=True)
<|MERGE_RESOLUTION|>--- conflicted
+++ resolved
@@ -1759,11 +1759,7 @@
 
         Lift to a congruent, centered vector.
 
-<<<<<<< HEAD
-        INPUT: 
-=======
         INPUT:
->>>>>>> e81e7a09
 
             - ``self`` A vector with coefficients in `Integers(n)`.
 
