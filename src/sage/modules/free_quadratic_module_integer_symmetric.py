--- conflicted
+++ resolved
@@ -719,15 +719,6 @@
         s = ""
         if self.is_sparse():
             s += "Sparse lattice "
-<<<<<<< HEAD
-        else:
-            s += "Lattice "
-        s += "of degree %s and rank %s over %s\n"%(
-              self.degree(), self.rank(), self.base_ring())
-        if self.basis_matrix() == 1:
-            s += "Standard basis \n"
-        else:
-=======
         else:
             s += "Lattice "
         s += "of degree %s and rank %s over %s\n" % (
@@ -735,7 +726,6 @@
         if self.basis_matrix() == 1:
             s += "Standard basis \n"
         else:
->>>>>>> 92b9b291
             s += "Basis matrix:\n%s\n" % self.basis_matrix()
         s += "Inner product matrix:\n%s" % self.inner_product_matrix()
         return s
