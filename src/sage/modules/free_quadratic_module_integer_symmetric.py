--- conflicted
+++ resolved
@@ -674,7 +674,48 @@
         from sage.quadratic_forms.genera.genus import Genus
         return Genus(self.gram_matrix())
 
-<<<<<<< HEAD
+    def mul(self, other):
+        r"""
+        Multiplication of the Inner product matrix by ``other``.
+
+        EXAMPLES::
+
+            sage: L = IntegralLattice("A4")
+            sage: L.mul(3)
+            Lattice of degree 4 and rank 4 over Integer Ring
+            Basis matrix:
+            [1 0 0 0]
+            [0 1 0 0]
+            [0 0 1 0]
+            [0 0 0 1]
+            Inner product matrix:
+            [ 6 -3  0  0]
+            [-3  6 -3  0]
+            [ 0 -3  6 -3]
+            [ 0  0 -3  6]
+
+            sage: L = IntegralLattice(3,[[2,1,0],[0,1,1]])
+            sage: L
+            Lattice of degree 3 and rank 2 over Integer Ring
+            Basis matrix:
+            [2 1 0]
+            [0 1 1]
+            Inner product matrix:
+            [1 0 0]
+            [0 1 0]
+            [0 0 1]
+            sage: L.mul(1)
+            Lattice of degree 2 and rank 2 over Integer Ring
+            Basis matrix:
+            [1 0]
+            [0 1]
+            Inner product matrix:
+            [5 1]
+            [1 2]
+
+        """
+        return IntegralLattice(other*self.gram_matrix())
+
 def PrimitiveExtension(Lattices, glue):
     r"""
     Return the overlattice of L1+L2 spanned by the elements of the discriminant group
@@ -881,48 +922,4 @@
     G = V.basis_matrix().inverse()
     HomSpaces = [Hom(Lattices[i],Vnew) for i in range(N)]
     phi = [HomSpaces[i](Bases[i].transpose()*G) for i in range(N)]
-    return (Vnew,phi)
-=======
-    def mul(self, other):
-        r"""
-        Multiplication of the Inner product matrix by ``other``.
-
-        EXAMPLES::
-
-            sage: L = IntegralLattice("A4")
-            sage: L.mul(3)
-            Lattice of degree 4 and rank 4 over Integer Ring
-            Basis matrix:
-            [1 0 0 0]
-            [0 1 0 0]
-            [0 0 1 0]
-            [0 0 0 1]
-            Inner product matrix:
-            [ 6 -3  0  0]
-            [-3  6 -3  0]
-            [ 0 -3  6 -3]
-            [ 0  0 -3  6]
-
-            sage: L = IntegralLattice(3,[[2,1,0],[0,1,1]])
-            sage: L
-            Lattice of degree 3 and rank 2 over Integer Ring
-            Basis matrix:
-            [2 1 0]
-            [0 1 1]
-            Inner product matrix:
-            [1 0 0]
-            [0 1 0]
-            [0 0 1]
-            sage: L.mul(1)
-            Lattice of degree 2 and rank 2 over Integer Ring
-            Basis matrix:
-            [1 0]
-            [0 1]
-            Inner product matrix:
-            [5 1]
-            [1 2]
-
-        """
-        return IntegralLattice(other*self.gram_matrix())
-
->>>>>>> 7599c77d
+    return (Vnew,phi)