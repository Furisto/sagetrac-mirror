# -*- encoding: utf-8 -*-
"""
IPython Backend for the Sage Rich Output System

This module defines the IPython backends for
:mod:`sage.repl.rich_output`.
"""

#*****************************************************************************
#       Copyright (C) 2015 Volker Braun <vbraun.name@gmail.com>
#
#  Distributed under the terms of the GNU General Public License (GPL)
#  as published by the Free Software Foundation; either version 2 of
#  the License, or (at your option) any later version.
#                  http://www.gnu.org/licenses/
#*****************************************************************************

import os
from IPython.display import publish_display_data
from sage.repl.rich_output.backend_base import BackendBase
from sage.repl.rich_output.output_catalog import *


class BackendIPython(BackendBase):
    """
    Common base for the IPython UIs

    EXAMPLES::

        sage: from sage.repl.rich_output.backend_ipython import BackendIPython
        sage: BackendIPython()._repr_()
        Traceback (most recent call last):
        NotImplementedError: derived classes must implement this method
    """

    def install(self, **kwds):
        """
        Switch the Sage rich output to the IPython backend

        INPUT:

        - ``shell`` -- keyword argument. The IPython shell.

        No tests since switching away from the doctest rich output
        backend will break the doctests.

        EXAMPLES::

            sage: from sage.repl.interpreter import get_test_shell
            sage: from sage.repl.rich_output.backend_ipython import BackendIPython
            sage: backend = BackendIPython()
            sage: shell = get_test_shell();
            sage: backend.install(shell=shell)
            sage: shell.run_cell('1+1')
            2
        """
        shell = kwds['shell']
        from sage.repl.display.formatter import SageDisplayFormatter
        shell.display_formatter = SageDisplayFormatter(parent=shell)
        shell.configurables.append(shell.display_formatter)
    
    def set_underscore_variable(self, obj):
        """
        Set the ``_`` builtin variable.
        
        Since IPython handles the history itself, this does nothing.

        INPUT:

        - ``obj`` -- anything.

        EXAMPLES::

            sage: from sage.repl.interpreter import get_test_shell
            sage: from sage.repl.rich_output.backend_ipython import BackendIPython
            sage: backend = BackendIPython()
            sage: backend.set_underscore_variable(123)
            sage: _
            0
        """
        pass

    def display_immediately(self, plain_text, rich_output):
        """
        Show output immediately.

        This method is similar to the rich output :meth:`displayhook`,
        except that it can be invoked at any time.

        INPUT:

        Same as :meth:`displayhook`.

        OUTPUT:

        This method does not return anything.

        EXAMPLES::

            sage: from sage.repl.rich_output.output_basic import OutputPlainText
            sage: plain_text = OutputPlainText.example()
            sage: from sage.repl.rich_output.backend_ipython import BackendIPythonNotebook
            sage: backend = BackendIPythonNotebook()
            sage: _ = backend.display_immediately(plain_text, plain_text)
            Example plain text output
        """
        formatted, metadata = self.displayhook(plain_text, rich_output)
        if not formatted:
            return
        publish_display_data(data=formatted, metadata=metadata)
                    

class BackendIPythonCommandline(BackendIPython):
    """
    Backend for the IPython Command Line

    EXAMPLES::

        sage: from sage.repl.rich_output.backend_ipython import BackendIPythonCommandline
        sage: BackendIPythonCommandline()
        IPython command line
    """

    def default_preferences(self):
        """
        Return the backend's display preferences

        The default for the commandline is to not plot graphs since
        the launching of an external viewer is considered too
        disruptive.

        OUTPUT:

        Instance of
        :class:`~sage.repl.rich_output.preferences.DisplayPreferences`.

        EXAMPLES::

            sage: from sage.repl.rich_output.backend_ipython import BackendIPythonCommandline
            sage: backend = BackendIPythonCommandline()
            sage: backend.default_preferences()
            Display preferences:
            * graphics is not specified
            * supplemental_plot = never
            * text is not specified
        """
        from sage.repl.rich_output.preferences import DisplayPreferences
        return DisplayPreferences(supplemental_plot='never')

    def _repr_(self):
        """
        Return a string representation

        OUTPUT:

        String.

        EXAMPLES::

            sage: from sage.repl.rich_output.backend_ipython import BackendIPythonCommandline
            sage: backend = BackendIPythonCommandline()
            sage: backend._repr_()
            'IPython command line'
        """
        return 'IPython command line'
    
    def supported_output(self):
        """
        Return the outputs that are supported by the IPython commandline backend.

        OUTPUT:

        Iterable of output container classes, that is, subclass of
        :class:`~sage.repl.rich_output.output_basic.OutputBase`).
        The order is ignored.

        EXAMPLES::

            sage: from sage.repl.rich_output.backend_ipython import BackendIPythonCommandline
            sage: backend = BackendIPythonCommandline()
            sage: supp = backend.supported_output();  supp     # random output
            set([<class 'sage.repl.rich_output.output_graphics.OutputImageGif'>, 
                 ...,
                 <class 'sage.repl.rich_output.output_graphics.OutputImagePng'>])
            sage: from sage.repl.rich_output.output_basic import OutputLatex
            sage: OutputLatex in supp
            True
        """
        return set([
            OutputPlainText, OutputAsciiArt, OutputUnicodeArt, OutputLatex,
            OutputImagePng, OutputImageGif,
            OutputImagePdf, OutputImageDvi,
            OutputSceneJmol, OutputSceneWavefront,
        ])

    def displayhook(self, plain_text, rich_output):
        """
        Backend implementation of the displayhook
        
        INPUT:

        - ``plain_text`` -- instance of
          :class:`~sage.repl.rich_output.output_basic.OutputPlainText`. The
          plain text version of the output.

        - ``rich_output`` -- instance of an output container class
          (subclass of
          :class:`~sage.repl.rich_output.output_basic.OutputBase`). Guaranteed
          to be one of the output containers returned from
          :meth:`supported_output`, possibly the same as
          ``plain_text``.

        OUTPUT:

        The IPython commandline display hook returns the IPython
        display data, a pair of dictionaries. The first dictionary
        contains mime types as keys and the respective output as
        value. The second dictionary is metadata.

        EXAMPLES::

            sage: from sage.repl.rich_output.output_basic import OutputPlainText
            sage: plain_text = OutputPlainText.example()
            sage: from sage.repl.rich_output.backend_ipython import BackendIPythonCommandline
            sage: backend = BackendIPythonCommandline()
            sage: backend.displayhook(plain_text, plain_text)
            ({u'text/plain': u'Example plain text output'}, {})

        TESTS:

        We verify that unicode strings work::

            sage: class Foo(sage.structure.sage_object.SageObject):
            ....:     def _rich_repr_(self, dm):
            ....:         return dm.types.OutputPlainText(u'Motörhead')
            sage: from sage.repl.rich_output import get_display_manager
            sage: dm = get_display_manager()
            sage: dm.displayhook(Foo())
            ({u'text/plain': u'Mot\xc3\xb6rhead'}, {})
        """
        if isinstance(rich_output, OutputPlainText):
            return ({u'text/plain': rich_output.text.get_unicode()}, {})
        elif isinstance(rich_output, OutputAsciiArt):
            return ({u'text/plain': rich_output.ascii_art.get_unicode()}, {})
        elif isinstance(rich_output, OutputUnicodeArt):
            return ({u'text/plain': rich_output.unicode_art.get_unicode()}, {})
        elif isinstance(rich_output, OutputLatex):
            return ({u'text/plain': rich_output.latex.get_unicode()}, {})
        elif isinstance(rich_output, OutputImagePng):
            msg = self.launch_viewer(
                rich_output.png.filename(ext='png'), plain_text.text.get_unicode())
            return ({u'text/plain': msg}, {})
        elif isinstance(rich_output, OutputImageGif):
            msg = self.launch_viewer(
                rich_output.gif.filename(ext='gif'), plain_text.text.get_unicode())
            return ({u'text/plain': msg}, {})
        elif isinstance(rich_output, OutputImagePdf):
            msg = self.launch_viewer(
                rich_output.pdf.filename(ext='pdf'), plain_text.text.get_unicode())
            return ({u'text/plain': msg}, {})
        elif isinstance(rich_output, OutputImageDvi):
            msg = self.launch_viewer(
                rich_output.dvi.filename(ext='dvi'), plain_text.text.get_unicode())
            return ({u'text/plain': msg}, {})
        elif isinstance(rich_output, OutputSceneJmol):
            msg = self.launch_jmol(rich_output, plain_text.text.get_unicode())
            return ({u'text/plain': msg}, {})
        elif isinstance(rich_output, OutputSceneWavefront):
            msg = self.launch_sage3d(rich_output, plain_text.text.get_unicode())
            return ({u'text/plain': msg}, {})
        else:
            raise TypeError('rich_output type not supported')

    def launch_viewer(self, image_file, plain_text):
        """
        Launch external viewer for the graphics file.

        INPUT:

        - ``image_file`` -- string. File name of the image file.

        - ``plain_text`` -- string. The plain text representation of
          the image file.

        OUTPUT:

        String. Human-readable message indicating whether the viewer
        was launched successfully.

        EXAMPLES::

            sage: from sage.repl.rich_output.backend_ipython import BackendIPythonCommandline
            sage: backend = BackendIPythonCommandline()
            sage: backend.launch_viewer('/path/to/foo.bar', 'Graphics object')
            'Launched bar viewer for Graphics object'
        """
        base, dot_ext = os.path.splitext(image_file)
        ext = dot_ext.lstrip(os.path.extsep)
        from sage.misc.viewer import viewer
        command = viewer(ext)
        if not command:
            command = viewer.browser()
        from sage.doctest import DOCTEST_MODE
        if not DOCTEST_MODE:
            os.system('{0} {1} 2>/dev/null 1>/dev/null &'
                      .format(command, image_file))
        return 'Launched {0} viewer for {1}'.format(ext, plain_text)

    def launch_jmol(self, output_jmol, plain_text):
        """
        Launch the stand-alone jmol viewer

        INPUT:

        - ``output_jmol`` --
          :class:`~sage.repl.rich_output.output_graphics3d.OutputSceneJmol`. The
          scene to launch Jmol with.

        - ``plain_text`` -- string. The plain text representation.

        OUTPUT:

        String. Human-readable message indicating that the viewer was launched.

        EXAMPLES::

            sage: from sage.repl.rich_output.backend_ipython import BackendIPythonCommandline
            sage: backend = BackendIPythonCommandline()
            sage: from sage.repl.rich_output.output_graphics3d import OutputSceneJmol
            sage: backend.launch_jmol(OutputSceneJmol.example(), 'Graphics3d object')
            'Launched jmol viewer for Graphics3d object'
        """
        from sage.doctest import DOCTEST_MODE
        from sage.interfaces.jmoldata import JmolData
        jdata = JmolData()
        if not jdata.is_jvm_available() and not DOCTEST_MODE:
            raise RuntimeError('jmol cannot run, no suitable java version found')
        launch_script = output_jmol.launch_script_filename()
        from sage.env import SAGE_LOCAL
        jmol_cmd = os.path.join(SAGE_LOCAL, 'bin', 'jmol')
        if not DOCTEST_MODE:
            os.system('{0} {1} 2>/dev/null 1>/dev/null &'
                      .format(jmol_cmd, launch_script))
        return 'Launched jmol viewer for {0}'.format(plain_text)

    def launch_sage3d(self, output_wavefront, plain_text):
        """
        Launch the stand-alone java3d viewer

        INPUT:

        - ``output_wavefront`` --
          :class:`~sage.repl.rich_output.output_graphics3d.OutputSceneWavefront`. The
          scene to launch Java3d with.

        - ``plain_text`` -- string. The plain text representation.

        OUTPUT:

        String. Human-readable message indicating that the viewer was launched.

        EXAMPLES::

            sage: from sage.repl.rich_output.backend_ipython import BackendIPythonCommandline
            sage: backend = BackendIPythonCommandline()
            sage: from sage.repl.rich_output.output_graphics3d import OutputSceneWavefront
            sage: backend.launch_sage3d(OutputSceneWavefront.example(), 'Graphics3d object')
            'Launched Java 3D viewer for Graphics3d object'
        """
        from sage.env import SAGE_LOCAL
        sage3d = os.path.join(SAGE_LOCAL, 'bin', 'sage3d')
        obj = output_wavefront.obj_filename()
        from sage.doctest import DOCTEST_MODE
        if not DOCTEST_MODE:
            os.system('{0} {1} 2>/dev/null 1>/dev/null &'
                      .format(sage3d, obj))
        return 'Launched Java 3D viewer for {0}'.format(plain_text)

    
class BackendIPythonNotebook(BackendIPython):
    """
    Backend for the IPython Notebook

    EXAMPLES::

        sage: from sage.repl.rich_output.backend_ipython import BackendIPythonNotebook
        sage: BackendIPythonNotebook()
        IPython notebook
    """

    def _repr_(self):
        """
        Return string representation of the backend

        OUTPUT:

        String.

        EXAMPLES::

            sage: from sage.repl.rich_output.backend_ipython import BackendIPythonNotebook
            sage: backend = BackendIPythonNotebook()
            sage: backend._repr_()
            'IPython notebook'
        """
        return 'IPython notebook'
    
    def supported_output(self):
        """
        Return the outputs that are supported by the IPython notebook backend.

        OUTPUT:

        Iterable of output container classes, that is, subclass of
        :class:`~sage.repl.rich_output.output_basic.OutputBase`).
        The order is ignored.

        EXAMPLES::

            sage: from sage.repl.rich_output.backend_ipython import BackendIPythonNotebook
            sage: backend = BackendIPythonNotebook()
            sage: supp = backend.supported_output();  supp     # random output
            set([<class 'sage.repl.rich_output.output_graphics.OutputPlainText'>, 
                 ...,
                 <class 'sage.repl.rich_output.output_graphics.OutputImagePdf'>])
            sage: from sage.repl.rich_output.output_basic import OutputLatex
            sage: OutputLatex in supp
            True

        The IPython notebook cannot display gif images, see
        https://github.com/ipython/ipython/issues/2115 ::

            sage: from sage.repl.rich_output.output_graphics import OutputImageGif
            sage: OutputImageGif in supp
            False
        """
        return set([
            OutputPlainText, OutputAsciiArt, OutputUnicodeArt, OutputLatex,
            OutputImagePng, OutputImageJpg,
            OutputImageSvg, OutputImagePdf,
            OutputSceneJmol,
            OutputSavedFile,
        ])

    def displayhook(self, plain_text, rich_output):
        """
        Backend implementation of the displayhook
        
        INPUT:

        - ``plain_text`` -- instance of
          :class:`~sage.repl.rich_output.output_basic.OutputPlainText`. The
          plain text version of the output.

        - ``rich_output`` -- instance of an output container class
          (subclass of
          :class:`~sage.repl.rich_output.output_basic.OutputBase`). Guaranteed
          to be one of the output containers returned from
          :meth:`supported_output`, possibly the same as
          ``plain_text``.

        OUTPUT:

        The IPython notebook display hook returns the IPython
        display data, a pair of dictionaries. The first dictionary
        contains mime types as keys and the respective output as
        value. The second dictionary is metadata.

        EXAMPLES::

            sage: from sage.repl.rich_output.output_basic import OutputPlainText
            sage: plain_text = OutputPlainText.example()
            sage: from sage.repl.rich_output.backend_ipython import BackendIPythonNotebook
            sage: backend = BackendIPythonNotebook()
            sage: backend.displayhook(plain_text, plain_text)
            ({u'text/plain': u'Example plain text output'}, {})
        """
        if isinstance(rich_output, OutputPlainText):
            return ({u'text/plain': rich_output.text.get_unicode()}, {})
        elif isinstance(rich_output, OutputAsciiArt):
            return ({u'text/plain': rich_output.ascii_art.get_unicode()}, {})
        elif isinstance(rich_output, OutputUnicodeArt):
            return ({u'text/plain': rich_output.unicode_art.get_unicode()}, {})
        elif isinstance(rich_output, OutputLatex):
            return ({u'text/html':  rich_output.mathjax(),
                     u'text/plain': plain_text.text.get_unicode(),
            }, {})
        elif isinstance(rich_output, OutputImagePng):
            return ({u'image/png':  rich_output.png.get(),
                     u'text/plain': plain_text.text.get_unicode(),
            }, {})
        elif isinstance(rich_output, OutputImageJpg):
            return ({u'image/jpeg':  rich_output.jpg.get(),
                     u'text/plain':  plain_text.text.get_unicode(),
            }, {})

        elif isinstance(rich_output, OutputImageSvg):
            return ({u'image/svg+xml': rich_output.svg.get(),
                     u'text/plain':    plain_text.text.get_unicode(),
            }, {})
        elif isinstance(rich_output, OutputImagePdf):
            return ({u'image/png':  rich_output.png.get(),
                     u'text/plain': plain_text.text.get_unicode(),
            }, {})
        elif isinstance(rich_output, OutputSceneJmol):
            from sage.repl.display.jsmol_iframe import JSMolHtml
            jsmol = JSMolHtml(rich_output, height=500)
            return ({u'text/html':  jsmol.iframe(),
<<<<<<< HEAD
                     u'text/plain': plain_text.text.get(),
            }, {})
        elif isinstance(rich_output, OutputSavedFile):
            url = self._make_temporary_serving_url(rich_output.filename)
            return ({u'text/html':  rich_output.html(url),
                     u'text/plain': rich_output.filename,
            }, {})
=======
                     u'text/plain': plain_text.text.get_unicode(),
            }, {})            
>>>>>>> 314664c3
        else:
            raise TypeError('rich_output type not supported')
        
    def _make_temporary_serving_url(self, filename):
        """
        Return a URL where ``filename`` can be downloaded.

        The URL is not guessable.

        There is currently (IPy 3.0) not a really satisfactory way to
        do this, see
        :url:`https://github.com/ipython/ipython/issues/8053`. In
        particular, this hack won't work if the kernel and notebook
        run on machines with separate file systems. But then that is
        currently not a recommended/working setup.

        INPUT:

        - ``filename`` -- string. The name of the file to serve.

        OUTPUT:

        String. The absolute path component of a URL, excluding the
        host name part since the kernel doesn't really know it.
        
        EXAMPLES::

            sage: from sage.repl.rich_output.output_graphics import OutputImagePng
            sage: png_file = OutputImagePng.example().png.filename(ext='filename.png')
            sage: from sage.repl.rich_output.backend_ipython import BackendIPythonNotebook
            sage: backend = BackendIPythonNotebook()
            sage: backend._make_temporary_serving_url(png_file)   # random output
            '/nbextensions/sage-saved-files/2c45d92a-03e6-4a8b-bba9-011d622b64c9.png'
        """
        # We will create a symlink to the saved file here
        from IPython.utils.path import get_ipython_dir
        path = os.path.join(
            get_ipython_dir(),
            'nbextensions',
            'sage-saved-files',
        )
        try:
            os.makedirs(path)
        except OSError:
            pass
        # First delete stale files
        import time
        now = time.time()
        for dirent in os.listdir(path):
            fqn = os.path.join(path, dirent)
            try:
                age = now - os.path.getatime(fqn)
                if age > 3600:
                    os.unlink(fqn)
            except OSError:
                if os.path.exists(fqn):
                    raise
        # Then add our own randomly-named symlink
        import uuid
        basename, ext = os.path.splitext(filename)
        unique_name = str(uuid.uuid4()) + ext
        os.symlink(os.path.abspath(filename), os.path.join(path, unique_name))
        return '/nbextensions/sage-saved-files/{0}'.format(unique_name)<|MERGE_RESOLUTION|>--- conflicted
+++ resolved
@@ -506,18 +506,13 @@
             from sage.repl.display.jsmol_iframe import JSMolHtml
             jsmol = JSMolHtml(rich_output, height=500)
             return ({u'text/html':  jsmol.iframe(),
-<<<<<<< HEAD
-                     u'text/plain': plain_text.text.get(),
+                     u'text/plain': plain_text.text.get_unicode(),
             }, {})
         elif isinstance(rich_output, OutputSavedFile):
             url = self._make_temporary_serving_url(rich_output.filename)
             return ({u'text/html':  rich_output.html(url),
                      u'text/plain': rich_output.filename,
             }, {})
-=======
-                     u'text/plain': plain_text.text.get_unicode(),
-            }, {})            
->>>>>>> 314664c3
         else:
             raise TypeError('rich_output type not supported')
         
