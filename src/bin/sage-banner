--- conflicted
+++ resolved
@@ -1,9 +1,5 @@
 ┌────────────────────────────────────────────────────────────────────┐
-<<<<<<< HEAD
-│ SageMath version 7.5.1, Release Date: 2017-01-15                   │
-=======
 │ SageMath version 8.1, Release Date: 2017-12-07                     │
->>>>>>> c71d605c
 │ Type "notebook()" for the browser-based notebook interface.        │
 │ Type "help()" for help.                                            │
 └────────────────────────────────────────────────────────────────────┘