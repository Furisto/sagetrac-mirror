# -*- shell-script -*-

###########################################################################
#
#  Set environment variables for building and/or running Sage.
#
#  NOTES:
#  - You must *source* this script instead of executing.
#  - Use "return" instead of "exit" to signal a failure.  Since this
#    file is sourced, an "exit" here will actually exit src/bin/sage,
#    which is probably not intended.
#  - All environment variables set here should be *exported*, otherwise
#    they won't be available in child programs.
#  - This script has a version number such that a newer version of
#    sage-env can be sourced when upgrading.  See below.
#
#  If you want to set all environment variables for your shell like
#  they are during the build of Sage packages, type
#
#             . src/bin/sage-env
#
#  from the SAGE_ROOT directory.
#
#  AUTHORS: William Stein, David Kirkby, Jeroen Demeyer,
#           J. H. Palmieri, Leif Leonhardy and others.
#
##########################################################################


# Resolve all symbolic links in a filename.  This more or less behaves
# like "readlink -f" except that it does not convert the filename to an
# absolute path (a relative path remains relative), nor does it treat
# "." or ".." specially.
#
# AUTHOR: Jeroen Demeyer (2011-08-23): Trac tickets #5852 and #11704
#
resolvelinks() {
    # $in is what still needs to be converted (normally has no starting slash)
    in="$1"
    # $out is the part which is converted (normally ends with trailing slash)
    out="./"

    # Move stuff from $in to $out
    while [ -n "$in" ]; do
        # Normalize $in by replacing consecutive slashes by one slash
        while { in_single_slash=${in//\/\//\/}; [ "$in" != "$in_single_slash" ]; }; do
            in=$in_single_slash
        done

        # If $in starts with a slash, remove it and set $out to the root
        in_without_slash=${in/#\//}
        if [ "$in" != "$in_without_slash" ]; then
            in=$in_without_slash
            out="/"
            continue
        fi

        # Check that the directory $out exists by trying to cd to it.
        # If this fails, then cd will show an error message (unlike
        # test -d "$out"), so no need to be more verbose.
        ( cd "$out" ) || return $?


        # Get the first component of $in
        f=${in%%/*}

        # If it is not a symbolic link, simply move it to $out
        if [ ! -L "$out$f" ]; then
            in=${in#"$f"}
            out="$out$f"

            # If the new $in starts with a slash, move it to $out
            in_without_slash=${in/#\//}
            if [ "$in" != "$in_without_slash" ]; then
                in=$in_without_slash
                out="$out/"
            fi
            continue
        fi

        # Now resolve the symbolic link "$f"
        f_resolved=`readlink -n "$out$f" 2>/dev/null`
        status=$?
        # status 127 means readlink could not be found.
        if [ $status -eq 127 ]; then
            # We don't have "readlink", try a stupid "ls" hack instead.
            # This will fail if we have filenames like "a -> b".
            fls=`ls -l "$out$f" 2>/dev/null`
            status=$?
            f_resolved=${fls##*-> }

            # If $fls equals $f_resolved, then certainly
            # something is wrong
            if [ $status -eq 0 -a "$fls" = "$f_resolved" ]; then
                echo >&2 "Cannot parse output from ls -l '$out$f'"
                return 1
            fi
        fi
        if [ $status -ne 0 ]; then
            echo >&2 "Cannot read symbolic link '$out$f'"
            return $status
        fi

        # In $in, replace $f by $f_resolved (leave $out alone)
        in=${in/#"$f"/"$f_resolved"}
    done

    # Return $out
    echo "$out"
}


# New value for SAGE_ROOT: either SAGE_ROOT (if given)
# or a guessed value based on pwd.
if [ -n "$SAGE_ROOT" ]; then
    NEW_SAGE_ROOT="$SAGE_ROOT"
elif [ -f sage -a -d build ]; then
    NEW_SAGE_ROOT="."
elif [ -f ../../sage -a -d ../../build ]; then
    NEW_SAGE_ROOT="../.."
else
    # No idea what SAGE_ROOT should be...
    echo >&2 "Error: You must set the SAGE_ROOT environment variable or run this"
    echo >&2 "script from the SAGE_ROOT or SAGE_ROOT/local/bin/ directory."
    return 1
fi

# Make NEW_SAGE_ROOT absolute
NEW_SAGE_ROOT=`cd "$NEW_SAGE_ROOT" && pwd -P`

# Sanity check NEW_SAGE_ROOT
if [ -f "$NEW_SAGE_ROOT/sage" -a -d "$NEW_SAGE_ROOT/build" ]; then
    :
else
    echo >&2 "Error: SAGE_ROOT is set to a bad value:"
    echo >&2 "SAGE_ROOT=$SAGE_ROOT"
    echo >&2 "You must correct it or erase it and run this script from the SAGE_ROOT"
    echo >&2 "or SAGE_ROOT/local/bin/ directory."
    return 1
fi

# Warn if NEW_SAGE_ROOT does not equal the old SAGE_ROOT
if [ "$SAGE_ROOT" != "$NEW_SAGE_ROOT" -a -n "$SAGE_ROOT" ]; then
    echo >&2 "Warning: overwriting SAGE_ROOT environment variable:"
    echo >&2 "Old SAGE_ROOT=$SAGE_ROOT"
    echo >&2 "New SAGE_ROOT=$NEW_SAGE_ROOT"
fi

# Don't execute the commands more than once for the same version of
# sage-env.  Check this after checking the validity of SAGE_ROOT, but
# before modifying its value.
#
# The idea of versioning is that SAGE_ENV_SOURCED will be set to a
# "version number" of sage-env.  If a different version of sage-env was
# sourced earlier (when upgrading), we still source the new version.
# The sage-env version should be increased whenever a newer sage-env is
# required for upgrading.  Note that build/deps might also need
# to be changed: the packages which need the new sage-env must depend on
# SAGE_ROOT_REPO (the root repo contains sage-env).
#
# sage-env version history:
# - sage-4.7.1: version 1 (#10469)
# - sage-5.4:   version 2 (#13395)
# - sage-5.10:  version 3 (#14699)
#
SAGE_ENV_VERSION=3
if [ "$SAGE_ENV_SOURCED" = "$SAGE_ENV_VERSION" ]; then
    # Already sourced, nothing to do.
    return 0
fi
export SAGE_ENV_SOURCED=$SAGE_ENV_VERSION

export SAGE_ROOT="$NEW_SAGE_ROOT"


# sage-env must know where the Sage's script files are
if [ -z "$SAGE_SCRIPTS_DIR" ]; then
    if [ -f "`dirname $0`/sage-env" ]; then
        SAGE_SCRIPTS_DIR=`dirname $0`
    elif [ -f "$SAGE_ROOT/local/bin/sage-env" ]; then
        SAGE_SCRIPTS_DIR="$SAGE_ROOT/local/bin"
    elif [ -f "$SAGE_ROOT/src/bin/sage-env" ]; then
        SAGE_SCRIPTS_DIR="$SAGE_ROOT/src/bin"
    else
        echo >&2 "Error: You must set the SAGE_SCRIPTS_DIR environment variable to run this"
        return 1
    fi
elif [ ! -f "$SAGE_SCRIPTS_DIR/sage-env" ]; then
    echo >&2 "Error: SAGE_SCRIPTS_DIR is set to a bad value:"
    echo >&2 "SAGE_SCRIPTS_DIR=$SAGE_SCRIPTS_DIR"
    echo >&2 "You must correct it or erase it and rerun this script"
    return 1
fi

# Make SAGE_SCRIPTS_DIR absolute
export SAGE_SCRIPTS_DIR="`cd "$SAGE_SCRIPTS_DIR" && pwd -P`"

# Call with: contains_spaces X${VAR}X
# i.e., WITHOUT quotes but some character(s) around the environment variable to test.
# (This function does return false for empty/unset variables.)
contains_spaces()
{
    if [ $# -ne 1 ]; then
        return 0 # true
    else
        return 1 # false
    fi
}


if contains_spaces X${SAGE_ROOT}X ; then
    echo "Error: The path to the Sage directory (\$SAGE_ROOT) MUST NOT contain spaces."
    echo "It is currently \"$SAGE_ROOT\"."
    echo "Please correct this by moving Sage (or renaming one or more directories) first."
    echo "Exiting now..."
    return 1
fi


if [ 1 = 2 ]; then
    echo "The following enviroment variables can be set by the user"
    echo "AR          The archiver (e.g. ar, /usr/ccs/bin/ar or /usr/bin/ar)"
    echo "AS          The assembler (e.g. as, /usr/ccs/bin/as or /usr/bin/as)"
    echo "CC          The C compiler (e.g cc, /opt/SUNWspro/bin/cc or /usr/bin/gcc)"
    echo "CFLAGS      Flag(s) for the C compiler (e.g.  -g -Wall -O2)"
    echo "            (You are advised to a some optimisation flag(s), such as -O2 or -xO2 to CFLAGS)"
    echo "CXX         The C++ compiler (e.g g++, /opt/SUNWspro/bin/CC or /usr/local/bin/g++)"
    echo "CXXFLAGS    Flag(s) for the C++ compiler (e.g. -fast -fsimple=1 -x04)"
    echo "LD          The linker (e.g. ld, /usr/ccs/bin/ld or /usr/bin/ld)"
    echo "LDFLAGS     Linker flag(s) (e.g. -D token)"
    echo "LN          Used to make links (e.g. ln, /usr/xpg4/bin/ln or /usr/bin/ln)"
    echo "MAKE        The make program (e.g. make, /usr/bin/make or /usr/local/bin/gmake)"
    echo "MAKEFLAGS   Flag(s) to make (e.g. -j4)."
    echo "RANLIB      Archiver ranlib (e.g. ranlib, /usr/ccs/bin/ranlib etc)"
    echo "SAGE64      Set to \"yes\" to build a 64-bit binary (Solaris SPARC or Solaris x86 only)"
    echo "SHAREDFLAGS Flag(s) necessary for building a shared library (e.g. -fPIC or -xcode=pic32)"
    echo "We attempt to set this to sensible values, but check below to"
    echo "ensure they are OK. If you wish to override any then please use:"
    echo "setenv NAME_OF_ENVIROMENT_VARIABLE value_of_enviroment_variable"
    echo "(if you use tcsh, csh or a similar shell) or"
    echo "NAME_OF_ENVIROMENT_VARIABLE value_of_enviroment_variable"
    echo "export NAME_OF_ENVIROMENT_VARIABLE"
    echo "if you use sh, bash or a similar shell"
fi

# Setting Sage-related location environment variables.
export SAGE_LOCAL="$SAGE_ROOT/local"
export SAGE_SHARE="$SAGE_LOCAL/share"
export SAGE_EXTCODE="$SAGE_SHARE/sage/ext"
export SAGE_SPKG_INST="$SAGE_LOCAL/var/lib/sage/installed"
export SAGE_LOGS="$SAGE_ROOT/logs/pkgs"
export SAGE_SRC="$SAGE_ROOT/src"
export SAGE_DOC="$SAGE_SRC/doc"
export PATH="$SAGE_SRC/bin:$SAGE_LOCAL/bin:$PATH"

# We offer a toolchain option, so if $SAGE_LOCAL/toolchain/toolchain-env exists source it.
# Since the user might do something crazy we do not do any checks, but hope for the best.
if [ -f $SAGE_LOCAL/toolchain/toolchain-env ]; then
  source $SAGE_LOCAL/toolchain/toolchain-env
fi

# Mac OS X-specific setup
if [ `uname` = "Darwin" ]; then
    # set MACOSX_DEPLOYMENT_TARGET -- if set incorrectly, this can
    # cause lots of random "Abort trap" issues on OSX. see trac
    # #7095 for an example.
    MACOSX_VERSION=`uname -r | awk -F. '{print $1}'`
    MACOSX_DEPLOYMENT_TARGET=10.$[$MACOSX_VERSION-4]
    export MACOSX_DEPLOYMENT_TARGET
fi

# Compile-time path for libraries.  This is the equivalent of
# adding the gcc option -L $SAGE_LOCAL/lib.
[ -z "$LIBRARY_PATH" ] || LIBRARY_PATH="${LIBRARY_PATH}:"
export LIBRARY_PATH="${LIBRARY_PATH}$SAGE_LOCAL/lib"

# Compile-time path for include files.  This is the equivalent of
# adding the gcc option -I $SAGE_LOCAL/include.
[ -z "$CPATH" ] || CPATH="${CPATH}:"
export CPATH="${CPATH}$SAGE_LOCAL/include"

# Add Debian multi-arch directories if applicable.
# See http://wiki.debian.org/Multiarch
MULTI_ARCH=`dpkg-architecture -qDEB_BUILD_MULTIARCH 2>/dev/null`
if [ -n "$MULTI_ARCH" ]; then
    LIBRARY_PATH="${LIBRARY_PATH}:/usr/lib/$MULTI_ARCH"
    CPATH="${CPATH}:/usr/include/$MULTI_ARCH"
fi

# For PARI/GP
GP_DATA_DIR="$SAGE_LOCAL/share/pari" && export GP_DATA_DIR
GPHELP="$SAGE_LOCAL/bin/gphelp" && export GPHELP
GPDOCDIR="$SAGE_LOCAL/share/pari/doc" && export GPDOCDIR

# Make Mercurial always use utf-8 for usernames,...
# See Trac Ticket #11830
HGENCODING="utf8" && export HGENCODING

# Make Mercurial not use any user defaults (like enabling the pager extension)
# This is needed in order to use mercurial in scripts.  When running hg
# directly through "sage -hg", we will disable HGPLAIN in src/bin/sage.
# See Trac Ticket #12058
HGPLAIN="yes" && export HGPLAIN

SINGULARPATH="$SAGE_LOCAL/share/singular" && export SINGULARPATH
SINGULAR_EXECUTABLE="$SAGE_LOCAL/bin/Singular" && export SINGULAR_EXECUTABLE

if [ "$SAGE_SERVER" = "" ]; then
    SAGE_SERVER="http://www.sagemath.org/"
    export SAGE_SERVER
fi

if [ "$SAGE_UPSTREAM" = "" ]; then
    SAGE_UPSTREAM="http://www.sagemath.org/packages/upstream/"
    export SAGE_UPSTREAM
fi
<<<<<<< HEAD
if [ -z "$SAGE_REPO" ]; then
    SAGE_REPO="git://github.com/sagemath/sage.git"
    export SAGE_REPO
=======
if [ -z "$SAGE_REPO_ANONYMOUS" ]; then
    SAGE_REPO_ANONYMOUS="git://trac.sagemath.org/sage.git"
    export SAGE_REPO_ANONYMOUS
fi
if [ -z "$SAGE_REPO_AUTHENTICATED" ]; then
	SAGE_REPO_AUTHENTICATED="ssh://git@trac.sagemath.org:2222/sage.git"
	export SAGE_REPO_AUTHENTICATED
>>>>>>> 56d80d07
fi
if [ -z "$SAGE_DISTFILES" ]; then
    SAGE_DISTFILES="$SAGE_ROOT/upstream"
    export SAGE_DISTFILES
fi

# Check that $HOME exists
if [ "$HOME" = "" ]; then
    echo >&2 'Error: environment variable $HOME is not set.'
    return 1
fi
if ! [ -d "$HOME" ]; then
    echo >&2 "Error: HOME directory '$HOME' does not exist."
    return 1
fi

if [ "$DOT_SAGE" = "" ]; then
    # It is *not* an error if this directory does not exist, it will
    # be created in src/bin/sage or src/sage/misc/misc.py.
    # This also works if $HOME/.sage is a symbolic link to a
    # non-existing directory.
    DOT_SAGE=`resolvelinks "$HOME/.sage"`

    # In theory, DOT_SAGE is not required to have a trailing slash.
    # But since there are some issues (#11924, maybe #12221),
    # we add a slash for safety.
    DOT_SAGE="${DOT_SAGE}/"
    export DOT_SAGE
fi


if [ "$SAGE_STARTUP_FILE" = "" ]; then
    SAGE_STARTUP_FILE="$DOT_SAGE/init.sage"
    export SAGE_STARTUP_FILE
fi

export IPYTHONDIR="$DOT_SAGE/ipython-0.12"

if [ -d "$SAGE_ROOT/local/lib/python" ]; then
    PYTHONPATH="$SAGE_ROOT/local/lib/python"
    if [ -n "$SAGE_PATH" ]; then
        PYTHONPATH="$SAGE_PATH:$PYTHONPATH"
    fi
    PYTHONHOME="$SAGE_ROOT/local"
    export PYTHONPATH
    export PYTHONHOME
fi

if [ -z "${SAGE_ORIG_LD_LIBRARY_PATH_SET}" ]; then
    SAGE_ORIG_LD_LIBRARY_PATH=$LD_LIBRARY_PATH && export SAGE_ORIG_LD_LIBRARY_PATH
    SAGE_ORIG_LD_LIBRARY_PATH_SET=True && export SAGE_ORIG_LD_LIBRARY_PATH_SET
fi

# Use a matplotlib config directory specific to Sage and specific to
# the version number of matplotlib, by setting the environment
# variable MPLCONFIGDIR.  See
# http://trac.sagemath.org/sage_trac/ticket/6235 and
# http://trac.sagemath.org/sage_trac/ticket/9221.  Find the version
# number for matplotlib by reading the file
# SAGE_LOCAL/lib/python/site-packages/matplotlib/__init__.py, and use
# the version number in the name of the directory.  If that file
# doesn't exist, matplotlib hasn't been installed yet, so don't set
# MPLCONFIGDIR.
MPLINITFILE="$SAGE_LOCAL/lib/python/site-packages/matplotlib/__init__.py"
if [ -f "$MPLINITFILE" ]; then
    MPLVERSION=`sed -n "/^__version__[ ]*=/s/[^']*'\([^']*\)'.*$/\1/p" "$MPLINITFILE"`
    if [ "$MPLVERSION" != "" ]; then
        MPLCONFIGDIR="$DOT_SAGE/matplotlib-$MPLVERSION"
    else
        # MPLVERSION is empty, so no version found.
        MPLCONFIGDIR="$DOT_SAGE/matplotlib"
    fi
    export MPLCONFIGDIR
    # The directory is created when Sage starts (see sage.misc.misc).
fi

# Add some directories to $LD_LIBRARY_PATH:
# * lib/openmpi is needed for openmpi.
# * lib/R/lib is needed for R in case the Sage install is moved.
# * lib32 and lib64 are needed for GCC, see #12405.
for d in lib/openmpi lib/R/lib lib32 lib64 lib; do
    libdir="$SAGE_LOCAL/$d"
    # Add only existing directories
    if [ -d "$libdir" ]; then
        [ -z "$LD_LIBRARY_PATH" ] || LD_LIBRARY_PATH=":${LD_LIBRARY_PATH}"
        LD_LIBRARY_PATH="${libdir}$LD_LIBRARY_PATH"
    fi
done
export LD_LIBRARY_PATH

# The following is needed for OS X (especially for the
# Singular install).
if [ `uname` = "Darwin" ]; then
    if [ -z "${SAGE_ORIG_DYLD_LIBRARY_PATH_SET}" ]; then
        SAGE_ORIG_DYLD_LIBRARY_PATH=$DYLD_LIBRARY_PATH && export SAGE_ORIG_DYLD_LIBRARY_PATH
        SAGE_ORIG_DYLD_LIBRARY_PATH_SET=True && export SAGE_ORIG_DYLD_LIBRARY_PATH_SET
    fi
    DYLD_LIBRARY_PATH="$LD_LIBRARY_PATH:$DYLD_LIBRARY_PATH:$SAGE_LOCAL/lib/R/lib" && export DYLD_LIBRARY_PATH
fi

# Unset these variables which interfere with R
unset R_HOME
unset R_PROFILE

MAXIMA_PREFIX="$SAGE_ROOT/local" && export MAXIMA_PREFIX

# PKG_CONFIG_PATH is used by 'pkg-config' on Solaris and Linux,
# but at least some versions of OS X do not have the pkg-config
# command, so relying on this is not wise on OS X.

if [ -z "$PKG_CONFIG_PATH" ]; then
    PKG_CONFIG_PATH="$SAGE_LOCAL/lib/pkgconfig"
else
    PKG_CONFIG_PATH="$SAGE_LOCAL/lib/pkgconfig:$PKG_CONFIG_PATH"
fi
export PKG_CONFIG_PATH

############ architecture flags

# Support flags to change the build architecture.  Currently, this is
# only SAGE64.
# Whenever a flag like SAGE64 has been set once, it needs to be
# restored in every run of sage, as mixing 64-bit and 32-bit code is
# bad idea at best.  This script takes care of that.
. "$SAGE_SCRIPTS_DIR/sage-arch-env"

############ compilation flags

# On Cygwin the result of `uname` depends on the version of Windows
# it is running on, e.g. CYGWIN_NT-5.1 on 32 bits Windows XP or
# CYGWIN_NT-6.1-WOW64 on 64 bits Windows 7.
# Currently, this information is of no use to us so we discard it.
export UNAME=`uname | sed 's/CYGWIN.*/CYGWIN/' `

# Setting Sage-related compilation flags.
# This could be used in code to make special changes only when
# code is being built as part of Sage.
export __sage__=""

# Set the C and C++ compilers
if [ -z "$CC" ]; then
    # On OS X 10.7 (Lion) or later when building GCC, use clang as
    # default C compiler as some older versions of XCode 4 ship broken
    # versions of GCC which fail to bootstrap GCC-4.6.3.
    # See http://trac.sagemath.org/sage_trac/ticket/12820
    if [ "$SAGE_BUILD_TOOLCHAIN" = yes ] && [ "$UNAME" = Darwin ] && [ `uname -r | cut -d. -f1` -ge 11 ]; then
        CC=`which clang 2>/dev/null`
    fi
fi
if [ -z "$CC" ]; then
    CC=gcc
fi
if [ -z "$CXX" ]; then
    CXX=g++
fi
if [ -z "$FC" ]; then
    if [ -n "$SAGE_FORTRAN" ]; then
        # Deprecated, see #13349.
        FC="$SAGE_FORTRAN"
    elif command -v gfortran >/dev/null 2>/dev/null; then
        FC=gfortran
    elif command -v g95 >/dev/null 2>/dev/null; then
        FC=g95
    elif command -v g77 >/dev/null 2>/dev/null; then
        FC=g77
    fi
fi

# An Objective-C compiler is needed for R on Darwin.
# On Darwin, /usr/bin/cc supports Objective-C.  The gcc shipped with
# Sage doesn't.
if [ "$UNAME" = "Darwin" ]; then
    if [ -z "$OBJC" -a -x "/usr/bin/cc" ]; then
        export OBJC=/usr/bin/cc
    fi
    if [ -z "$OBJCXX" -a -x "/usr/bin/c++" ]; then
        export OBJCXX=/usr/bin/c++
    fi
fi

# Override CC, CPP, CXX, FC if the GCC spkg was installed.
if [ -x "$SAGE_LOCAL/bin/gcc" ]; then
    CC=gcc
fi
if [ -x "$SAGE_LOCAL/bin/cpp" ]; then
    CPP=cpp
fi
if [ -x "$SAGE_LOCAL/bin/g++" ]; then
    CXX=g++
fi
if [ -x "$SAGE_LOCAL/bin/gfortran" ]; then
    FC=gfortran
fi
export CC CPP CXX FC

# Set other Fortran-related compiler variables
export F77="$FC"
export F90="$FC"   # Needed for SciPy
export F95="$FC"

# Setup env varariables if ccache is installed
if [ -d "$SAGE_LOCAL/libexec/ccache" ]; then
    PATH="$SAGE_LOCAL/libexec/ccache:$PATH"
fi
if [ -z "$CCACHE_BASEDIR" ]; then
    export CCACHE_BASEDIR="$SAGE_ROOT"
fi

if [ "$LD" = "" ]; then
    LD="ld"  && export LD
fi
if [ "$AR" = "" ]; then
    AR="ar"  && export AR
fi
if [ "$AS" = "" ]; then
    AS="as"  && export AS
fi

if [ "$LDFLAGS" = "" ]; then
    LDFLAGS=""          && export LDFLAGS
fi

if [ "$CXXFLAGS" = "" ]; then
    export CXXFLAGS="$CFLAGS"
fi

if [ "$CP" = "" ]; then
    CP="cp"  && export CP
fi

if [ "$MV" = "" ]; then
    MV="mv"  && export MV
fi

if [ "$RANLIB" = "" ]; then
    RANLIB="ranlib"  && export RANLIB
fi

if [ "$LN" = "" ]; then
    LN="ln"  && export LN
fi

if [ "$MKDIR" = "" ]; then
    MKDIR="mkdir"  && export MKDIR
fi

if [ "$CHMOD" = "" ]; then
    CHMOD="chmod"  && export CHMOD
fi

if [ "$TOUCH" = "" ]; then
    TOUCH="touch"  && export TOUCH
fi

if [ "$UNAME" = "CYGWIN" ]; then
    # Cygwin needs pathnames in PATH to resolve runtime dependencies
    PATH="$SAGE_LOCAL/lib/R/lib:$SAGE_LOCAL/lib:$PATH" && export PATH
    # And "dlopen" needs them in LD_LIBRARY_PATH, just as on Linuces,
    # except that on Cygwin shared libraries are usually stored in "bin"
    # and not in "lib"
    LD_LIBRARY_PATH="$SAGE_LOCAL/bin:$LD_LIBRARY_PATH" && export LD_LIBRARY_PATH
fi

# See trac 7186 -- this is needed if ecl is moved
ECLDIR="$SAGE_LOCAL/lib/ecl/" && export ECLDIR

# Handle parallel building/testing/...
# See Trac Ticket #12016
# First, figure out the right values for SAGE_NUM_THREADS (default
# number of threads) and SAGE_NUM_THREADS_PARALLEL (default number of
# threads when parallel execution is asked explicitly).
sage_num_threads_array=(`sage-num-threads.py 2>/dev/null || echo 1 2 1`)
SAGE_NUM_THREADS=${sage_num_threads_array[0]}
SAGE_NUM_THREADS_PARALLEL=${sage_num_threads_array[1]}
export SAGE_NUM_THREADS
export SAGE_NUM_THREADS_PARALLEL

if [ "$MAKE" = "" ]; then
    MAKE="make"
fi

# If MAKEFLAGS exists, assume it got set by make.
# Therefore, remove all flags from $MAKE
if [ "${MAKEFLAGS-__unset__}" != "__unset__" ]; then
    MAKE=`echo "$MAKE" | sed 's/ .*//'`
fi
export MAKE

# When building documentation, use MathJax by default. To turn it off,
# set SAGE_DOC_MATHJAX to be "no" or "False".
if [ -z "$SAGE_DOC_MATHJAX" ]; then
    # For backwards compatibility, we use the value of SAGE_DOC_JSMATH
    # if it is set.
    if [ -n "$SAGE_DOC_JSMATH" ]; then
        SAGE_DOC_MATHJAX="$SAGE_DOC_JSMATH"
    else
        SAGE_DOC_MATHJAX="True"
    fi
    export SAGE_DOC_MATHJAX
fi

# You can set environment variables in $SAGE_RC_FILE
# (by default, this is the file $DOT_SAGE/sagerc).  For example,
# setting PS1 there will set your prompt when you run "sage --sh".
if [ -z "$SAGE_RC_FILE" ]; then
    SAGE_RC_FILE="$DOT_SAGE/sagerc"
fi

if [ -r "$SAGE_RC_FILE" ]; then
    source "$SAGE_RC_FILE"
    if [ $? -ne 0 ]; then
        echo >&2 "Error sourcing $SAGE_RC_FILE"
        exit 1
    fi
fi

# If we move the Sage tree then ncurses cannot find terminfo, hence, we
# tell it where to find it. See Trac Ticket #15091

export TERMINFO="$SAGE_LOCAL/share/terminfo"<|MERGE_RESOLUTION|>--- conflicted
+++ resolved
@@ -314,11 +314,6 @@
     SAGE_UPSTREAM="http://www.sagemath.org/packages/upstream/"
     export SAGE_UPSTREAM
 fi
-<<<<<<< HEAD
-if [ -z "$SAGE_REPO" ]; then
-    SAGE_REPO="git://github.com/sagemath/sage.git"
-    export SAGE_REPO
-=======
 if [ -z "$SAGE_REPO_ANONYMOUS" ]; then
     SAGE_REPO_ANONYMOUS="git://trac.sagemath.org/sage.git"
     export SAGE_REPO_ANONYMOUS
@@ -326,7 +321,6 @@
 if [ -z "$SAGE_REPO_AUTHENTICATED" ]; then
 	SAGE_REPO_AUTHENTICATED="ssh://git@trac.sagemath.org:2222/sage.git"
 	export SAGE_REPO_AUTHENTICATED
->>>>>>> 56d80d07
 fi
 if [ -z "$SAGE_DISTFILES" ]; then
     SAGE_DISTFILES="$SAGE_ROOT/upstream"
