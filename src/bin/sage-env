--- conflicted
+++ resolved
@@ -315,11 +315,7 @@
     export SAGE_UPSTREAM
 fi
 if [ -z "$SAGE_REPO_ANONYMOUS" ]; then
-<<<<<<< HEAD
-    SAGE_REPO_ANONYMOUS="git://github.com/sagemath/sage.git"
-=======
     SAGE_REPO_ANONYMOUS="git://trac.sagemath.org/sage.git"
->>>>>>> 5677976a
     export SAGE_REPO_ANONYMOUS
 fi
 if [ -z "$SAGE_REPO_AUTHENTICATED" ]; then
