--- conflicted
+++ resolved
@@ -207,13 +207,6 @@
 # append -env to that). We redirect stdout to stderr, which is safer
 # for scripts.
 #####################################################################
-<<<<<<< HEAD
-if [ -f "$0-env-config" ]; then
-    # As of Trac #22731, sage-env-config is optional.
-    . "$0-env-config" >&2
-fi
-=======
->>>>>>> 9d686f22
 if [ -f "$0-env" ]; then
     . "$0-env" >&2
     if [ $? -ne 0 ]; then
