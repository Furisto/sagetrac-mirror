#!/usr/bin/env bash

set -e

cd "$SAGE_ROOT"

CMD="${0##*/}"

die () {
<<<<<<< HEAD
    echo >&2 "$@"
    exit 1
}

usage () {
    echo "usage: $CMD [repo] [branch]"
}

[ "$#" -le 2 ] || die `usage`

if [ "$#" -gt 0 ]; then
    SAGE_REPO="$1"
    shift
fi

if [ "$#" -gt 0 ]; then
    BRANCH="$1"
    shift
else
    BRANCH=$(git symbolic-ref HEAD) ||
        BRANCH=$(git describe --exact-match --tags HEAD | \
                 sed -e 's;^;refs/tags/;')
    if [ -n "$BRANCH" ]; then
        case $BRANCH in
            refs/heads/master) BRANCH=master;;
            refs/heads/release) BRANCH=release;;
            refs/heads/beta) BRANCH=beta;;
            refs/tags/*) BRANCH=release;;
        esac
    fi
fi

if [ -z "$BRANCH" ]; then
    echo >&2 "You are not using a one of the following"
    echo >&2 "supported branchs/tags for upgrading:"
    echo >&2
    echo >&2 "  release"
    echo >&2 "  beta"
    echo >&2 "  master"
    echo >&2 "  5.9"
    echo >&2 "  5.10"
    echo >&2 "  6.0"
    echo >&2 "  ..."
    exit 1
fi

git pull "$SAGE_REPO" "$BRANCH"
=======
    echo >&2 -e "$@"
    exit 1
}

usage () {
    echo "usage: $CMD [repo] [branch]"
}

[ "$#" -le 2 ] || die `usage`

if [ "$#" -gt 0 ]; then
    SAGE_REPO_ANONYMOUS="$1"
    shift
fi

if [ "$#" -gt 0 ]; then
    BRANCH="$1"
    shift
else
    BRANCH=$(git symbolic-ref HEAD) ||
        BRANCH=$(git describe --exact-match --tags HEAD | \
                 sed -e 's;^;refs/tags/;')
    if [ -n "$BRANCH" ]; then
        case $BRANCH in
            refs/heads/master) BRANCH=master;;
            refs/heads/release) BRANCH=release;;
            refs/heads/beta) BRANCH=beta;;
            refs/tags/*) BRANCH=release;;
        esac
    fi
fi

if [ -z "$BRANCH" ]; then
    die "You are not using a one of the following supported branchs/tags for upgrading:\n\n" \
        " release\n  beta\n  master\n  5.9\n  5.11\n  6.0\n  ..."
fi

# portable way to create a random 40 character string, that even works with Solaris' gimped head command.
while [ ${#RAND} -lt 40 ]; do
    RAND=${RAND}$(< /dev/urandom tr -cd '_A-Z-a-z-0-9\n' | head -1 | tr -d '\n')
done
RAND=${RAND:0:40}

git fetch "$SAGE_REPO_ANONYMOUS" "$BRANCH":$RAND || die "There was a failure downloading Sage's sources. Please make sure you are connected to the internet. Aborting..."

git merge $RAND || { git merge --abort || true; git branch -D $RAND; die "There was a failure updating Sage's sources, aborting..."; }
git branch -d $RAND
>>>>>>> 56d80d07

hash -r
sage-real-upgrade<|MERGE_RESOLUTION|>--- conflicted
+++ resolved
@@ -7,55 +7,6 @@
 CMD="${0##*/}"
 
 die () {
-<<<<<<< HEAD
-    echo >&2 "$@"
-    exit 1
-}
-
-usage () {
-    echo "usage: $CMD [repo] [branch]"
-}
-
-[ "$#" -le 2 ] || die `usage`
-
-if [ "$#" -gt 0 ]; then
-    SAGE_REPO="$1"
-    shift
-fi
-
-if [ "$#" -gt 0 ]; then
-    BRANCH="$1"
-    shift
-else
-    BRANCH=$(git symbolic-ref HEAD) ||
-        BRANCH=$(git describe --exact-match --tags HEAD | \
-                 sed -e 's;^;refs/tags/;')
-    if [ -n "$BRANCH" ]; then
-        case $BRANCH in
-            refs/heads/master) BRANCH=master;;
-            refs/heads/release) BRANCH=release;;
-            refs/heads/beta) BRANCH=beta;;
-            refs/tags/*) BRANCH=release;;
-        esac
-    fi
-fi
-
-if [ -z "$BRANCH" ]; then
-    echo >&2 "You are not using a one of the following"
-    echo >&2 "supported branchs/tags for upgrading:"
-    echo >&2
-    echo >&2 "  release"
-    echo >&2 "  beta"
-    echo >&2 "  master"
-    echo >&2 "  5.9"
-    echo >&2 "  5.10"
-    echo >&2 "  6.0"
-    echo >&2 "  ..."
-    exit 1
-fi
-
-git pull "$SAGE_REPO" "$BRANCH"
-=======
     echo >&2 -e "$@"
     exit 1
 }
@@ -103,7 +54,6 @@
 
 git merge $RAND || { git merge --abort || true; git branch -D $RAND; die "There was a failure updating Sage's sources, aborting..."; }
 git branch -d $RAND
->>>>>>> 56d80d07
 
 hash -r
 sage-real-upgrade