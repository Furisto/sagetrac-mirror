# -*- conf-unix -*-
[metadata]
name = sagemath-standard
version = file: VERSION.txt
description = Sage: Open Source Mathematics Software: Standard Python Library
long_description = file: README.rst
long_description_content_type = text/x-rst
license = GNU General Public License (GPL) v2 or later
license_files = LICENSE.txt
author = The Sage Developers
author_email = sage-support@googlegroups.com
url = https://www.sagemath.org

classifiers =
    Development Status :: 6 - Mature
    Intended Audience :: Education
    Intended Audience :: Science/Research
    License :: OSI Approved :: GNU General Public License v2 or later (GPLv2+)
    Operating System :: POSIX
    Operating System :: MacOS :: MacOS X
    Programming Language :: Python :: 3 :: Only
    Programming Language :: Python :: 3.7
    Programming Language :: Python :: 3.8
    Programming Language :: Python :: 3.9
    Programming Language :: Python :: Implementation :: CPython
    Topic :: Scientific/Engineering :: Mathematics

[options]
python_requires = >=3.7, <3.10
install_requires =
    sage_conf
    esyscmd(`sage-get-system-packages install-requires \
        six \
        | sed "2,\$s/^/    /;"')dnl'
dnl From build/pkgs/sagelib/dependencies
    esyscmd(`sage-get-system-packages install-requires \
        cypari         \
        cysignals      \
        cython         \
        gmpy2          \
        jinja2         \
        jupyter_core   \
        numpy          \
        pkgconfig      \
        pplpy          \
        memory_allocator \
<<<<<<< HEAD
        requests       \
        | sed "2,\$s/^/    /;"')dnl
=======
        | sed "2,\$s/^/    /;"')dnl'
>>>>>>> c5af1956
dnl From Makefile.in: SAGERUNTIME
    esyscmd(`sage-get-system-packages install-requires \
        ipython        \
        pexpect        \
        | sed "2,\$s/^/    /;"')dnl'
dnl From Makefile.in: DOC_DEPENDENCIES
    esyscmd(`sage-get-system-packages install-requires \
        sphinx         \
        networkx       \
        scipy          \
        sympy          \
        matplotlib     \
        pillow         \
        mpmath         \
        ipykernel      \
        jupyter_client \
        ipywidgets     \
        | sed "2,\$s/^/    /;"')dnl'
dnl Other Python packages that are standard spkg, used in doctests
    esyscmd(`sage-get-system-packages install-requires \
        rpy2           \
        fpylll         \
        | sed "2,\$s/^/    /;"')dnl'
dnl pycryptosat  # Sage distribution installs it as part of cryptominisat. According to its README on https://pypi.org/project/pycryptosat/: "The pycryptosat python package compiles while compiling CryptoMiniSat. It cannot be compiled on its own, it must be compiled at the same time as CryptoMiniSat."

scripts =
    # The sage script
    bin/sage
    # Other scripts that should be in the path also for OS packaging of sage:
    bin/sage-eval
    # Included because it is useful for doctesting/coverage testing user scripts too:
    bin/sage-runtests
    bin/sage-fixdoctests
    bin/sage-coverage
    # The following is deprecated but might still be used in user package install scripts
    bin/sage-cython
    # Helper scripts invoked by sage script
    # (they would actually belong to something like libexec)
    bin/sage-cachegrind
    bin/sage-callgrind
    bin/sage-massif
    bin/sage-omega
    bin/sage-valgrind
    bin/sage-venv-config
    bin/sage-version.sh
    bin/sage-cleaner
    # Only makes sense in sage-the-distribution. TODO: Move to another installation script.
    bin/sage-list-packages
    bin/sage-location
    # Uncategorized scripts in alphabetical order
    bin/math-readline
    bin/sage-env
    # sage-env-config -- installed by sage_conf
    # sage-env-config.in -- not to be installed
    bin/sage-gdb-commands
    bin/sage-grep
    bin/sage-grepdoc
    bin/sage-inline-fortran
    bin/sage-ipynb2rst
    bin/sage-ipython
    bin/sage-native-execute
    bin/sage-notebook
    bin/sage-num-threads.py
    bin/sage-open
    bin/sage-preparse
    bin/sage-python
    bin/sage-rebase.bat
    bin/sage-rebase.sh
    bin/sage-rebaseall.bat
    bin/sage-rebaseall.sh
    bin/sage-run
    bin/sage-run-cython
    bin/sage-startuptime.py
    bin/sage-update-src
    bin/sage-update-version

[options.package_data]

sage.libs.gap =
    sage.gaprc

sage.interfaces =
    sage-maxima.lisp

sage.doctest =
    tests/*

sage =
    ext_data/*
    ext_data/kenzo/*
    ext_data/singular/*
    ext_data/singular/function_field/*
    ext_data/images/*
    ext_data/doctest/*
    ext_data/doctest/invalid/*
    ext_data/doctest/rich_output/*
    ext_data/doctest/rich_output/example_wavefront/*
    ext_data/gap/*
    ext_data/gap/joyner/*
    ext_data/mwrank/*
    ext_data/notebook-ipython/*
    ext_data/nbconvert/*
    ext_data/graphs/*
    ext_data/pari/*
    ext_data/pari/dokchitser/*
    ext_data/pari/buzzard/*
    ext_data/pari/simon/*
    ext_data/magma/*
    ext_data/magma/latex/*
    ext_data/magma/sage/*
    ext_data/valgrind/*
    ext_data/threejs/*<|MERGE_RESOLUTION|>--- conflicted
+++ resolved
@@ -44,12 +44,8 @@
         pkgconfig      \
         pplpy          \
         memory_allocator \
-<<<<<<< HEAD
         requests       \
-        | sed "2,\$s/^/    /;"')dnl
-=======
         | sed "2,\$s/^/    /;"')dnl'
->>>>>>> c5af1956
 dnl From Makefile.in: SAGERUNTIME
     esyscmd(`sage-get-system-packages install-requires \
         ipython        \
