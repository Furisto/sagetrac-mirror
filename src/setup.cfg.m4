# -*- conf-unix -*-
[metadata]
name = sagemath-standard
version = file: VERSION.txt
description = Sage: Open Source Mathematics Software: Standard Python Library
long_description = file: README.rst
long_description_content_type = text/x-rst
license = GNU General Public License (GPL) v2 or later
license_files = LICENSE.txt
author = The Sage Developers
author_email = sage-support@googlegroups.com
url = https://www.sagemath.org

classifiers =
    Development Status :: 6 - Mature
    Intended Audience :: Education
    Intended Audience :: Science/Research
    License :: OSI Approved :: GNU General Public License v2 or later (GPLv2+)
    Operating System :: POSIX
    Operating System :: MacOS :: MacOS X
    Programming Language :: Python :: 3 :: Only
    Programming Language :: Python :: 3.7
    Programming Language :: Python :: 3.8
    Programming Language :: Python :: 3.9
    Programming Language :: Python :: Implementation :: CPython
    Topic :: Scientific/Engineering :: Mathematics

[options]
python_requires = >=3.7, <3.10
install_requires =
    esyscmd(`sage-get-system-packages install-requires \
        sage_conf \
        six \
        | sed "2,\$s/^/    /;"')dnl'
dnl From build/pkgs/sagelib/dependencies
    esyscmd(`sage-get-system-packages install-requires \
        cypari         \
        cysignals      \
        cython         \
        gmpy2          \
        jinja2         \
        jupyter_core   \
        numpy          \
        pkgconfig      \
        pplpy          \
        memory_allocator \
<<<<<<< HEAD
        | sed "2,\$s/^/    /;"')dnl'
=======
        requests       \
        | sed "2,\$s/^/    /;"')dnl
>>>>>>> edaa3e62
dnl From Makefile.in: SAGERUNTIME
    esyscmd(`sage-get-system-packages install-requires \
        ipython        \
        pexpect        \
        | sed "2,\$s/^/    /;"')dnl'
dnl From Makefile.in: DOC_DEPENDENCIES
    esyscmd(`sage-get-system-packages install-requires \
        sphinx         \
        networkx       \
        scipy          \
        sympy          \
        matplotlib     \
        pillow         \
        mpmath         \
        ipykernel      \
        jupyter_client \
        ipywidgets     \
        | sed "2,\$s/^/    /;"')dnl'
dnl Other Python packages that are standard spkg, used in doctests
    esyscmd(`sage-get-system-packages install-requires \
        rpy2           \
        fpylll         \
        | sed "2,\$s/^/    /;"')dnl'
dnl pycryptosat  # Sage distribution installs it as part of cryptominisat. According to its README on https://pypi.org/project/pycryptosat/: "The pycryptosat python package compiles while compiling CryptoMiniSat. It cannot be compiled on its own, it must be compiled at the same time as CryptoMiniSat."

scripts =
    # The sage script
    bin/sage
    # Other scripts that should be in the path also for OS packaging of sage:
    bin/sage-eval
    # Included because it is useful for doctesting/coverage testing user scripts too:
    bin/sage-runtests
    bin/sage-fixdoctests
    bin/sage-coverage
    # The following is deprecated but might still be used in user package install scripts
    bin/sage-cython
    # Helper scripts invoked by sage script
    # (they would actually belong to something like libexec)
    bin/sage-cachegrind
    bin/sage-callgrind
    bin/sage-massif
    bin/sage-omega
    bin/sage-valgrind
    bin/sage-venv-config
    bin/sage-version.sh
    bin/sage-cleaner
    # Only makes sense in sage-the-distribution. TODO: Move to another installation script.
    bin/sage-list-packages
    bin/sage-location
    # Uncategorized scripts in alphabetical order
    bin/math-readline
    bin/sage-env
    # sage-env-config -- installed by sage_conf
    # sage-env-config.in -- not to be installed
    bin/sage-gdb-commands
    bin/sage-grep
    bin/sage-grepdoc
    bin/sage-inline-fortran
    bin/sage-ipynb2rst
    bin/sage-ipython
    bin/sage-native-execute
    bin/sage-notebook
    bin/sage-num-threads.py
    bin/sage-open
    bin/sage-preparse
    bin/sage-python
    bin/sage-rebase.bat
    bin/sage-rebase.sh
    bin/sage-rebaseall.bat
    bin/sage-rebaseall.sh
    bin/sage-run
    bin/sage-run-cython
    bin/sage-startuptime.py
    bin/sage-update-src
    bin/sage-update-version

[options.package_data]

sage.libs.gap =
    sage.gaprc

sage.interfaces =
    sage-maxima.lisp

sage.doctest =
    tests/*

sage.repl.rich_output =
    example*

sage =
    ext_data/*
    ext_data/kenzo/*
    ext_data/singular/*
    ext_data/singular/function_field/*
    ext_data/images/*
    ext_data/doctest/*
    ext_data/doctest/invalid/*
    ext_data/gap/*
    ext_data/gap/joyner/*
    ext_data/mwrank/*
    ext_data/notebook-ipython/*
    ext_data/nbconvert/*
    ext_data/graphs/*
    ext_data/pari/*
    ext_data/pari/dokchitser/*
    ext_data/pari/buzzard/*
    ext_data/pari/simon/*
    ext_data/magma/*
    ext_data/magma/latex/*
    ext_data/magma/sage/*
    ext_data/valgrind/*
    ext_data/threejs/*<|MERGE_RESOLUTION|>--- conflicted
+++ resolved
@@ -44,12 +44,8 @@
         pkgconfig      \
         pplpy          \
         memory_allocator \
-<<<<<<< HEAD
-        | sed "2,\$s/^/    /;"')dnl'
-=======
         requests       \
         | sed "2,\$s/^/    /;"')dnl
->>>>>>> edaa3e62
 dnl From Makefile.in: SAGERUNTIME
     esyscmd(`sage-get-system-packages install-requires \
         ipython        \
