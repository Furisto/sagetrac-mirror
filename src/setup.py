--- conflicted
+++ resolved
@@ -194,13 +194,10 @@
                                   ['sage/matrix/matrix_rational_dense.pyx'],
                                  libraries = ['gmp'])
 
-<<<<<<< HEAD
-=======
 matrix_rational_sparse = Extension('sage.matrix.matrix_rational_sparse',
                                   ['sage/matrix/matrix_rational_sparse.pyx'],
                                  libraries = ['gmp'])
 
->>>>>>> 2e0df62f
 matrix_integer_dense = Extension('sage.matrix.matrix_integer_dense',
                                  ['sage/matrix/matrix_integer_dense.pyx'],
                                   libraries = ['gmp'])
@@ -340,10 +337,7 @@
 
      matrix_integer_dense,
      matrix_rational_dense,
-<<<<<<< HEAD
-=======
      matrix_rational_sparse,
->>>>>>> 2e0df62f
      matrix_integer_2x2,
 ##     matrix_integer_sparse,
      matrix_real_double_dense,
