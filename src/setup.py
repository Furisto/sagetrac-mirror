#!/usr/bin/env python

## This version of setup.py is used by the Sage distribution
## only when configure --enable-editable has been used.
##
## Distribution packaging should use build/pkgs/sagelib/src/setup.py
## instead.

from __future__ import print_function

import os
import platform
import sys
import time
from setuptools import setup, find_namespace_packages
from distutils import log
import multiprocessing.pool

# PEP 517 builds do not have . in sys.path
sys.path.insert(0, os.path.dirname(__file__))

import sage.misc.lazy_import_cache

from sage_setup.optional_extension import is_package_installed_and_updated
from sage_setup.command.sage_build_ext_minimal import sage_build_ext_minimal
from sage_setup.command.sage_install import sage_install
from sage_setup.find import filter_cython_sources
from sage_setup.cython_options import compiler_directives, compile_time_env_variables
from sage_setup.extensions import create_extension
from sage_setup.excepthook import excepthook

# Work around a Cython problem in Python 3.8.x on macOS
# https://github.com/cython/cython/issues/3262
if platform.system() == 'Darwin':
    import multiprocessing
    multiprocessing.set_start_method('fork', force=True)

# ########################################################
# ## Set source directory
# ########################################################

import sage.env
sage.env.SAGE_SRC = os.getcwd()
from sage.env import *

sys.excepthook = excepthook

from sage_setup.setenv import setenv
setenv()

# ########################################################
# ## Configuration
# ########################################################

if len(sys.argv) > 1 and (sys.argv[1] == "sdist" or sys.argv[1] == "egg_info"):
    sdist = True
else:
    sdist = False

# ########################################################
# ## Testing related stuff
# ########################################################

# Remove (potentially invalid) star import caches
if os.path.exists(sage.misc.lazy_import_cache.get_cache_file()):
    os.unlink(sage.misc.lazy_import_cache.get_cache_file())


# ########################################################
# ## Discovering Sources
# ########################################################
if sdist:
    extensions = []
    python_packages = []
else:
    log.info("Generating auto-generated sources")
    from sage_setup.autogen import autogen_all
    autogen_all()

    log.info("Discovering Python/Cython source code....")
    t = time.time()

    # Exclude a few files if the corresponding distribution is not loaded
    optional_packages = ['mcqd', 'bliss', 'tdlib', 'primecount',
                         'coxeter3', 'fes', 'sirocco', 'meataxe']
    not_installed_packages = [package for package in optional_packages
                              if not is_package_installed_and_updated(package)]

    distributions_to_exclude = [f"sagemath-{pkg}"
                                for pkg in not_installed_packages]
    files_to_exclude = filter_cython_sources(SAGE_SRC, distributions_to_exclude)

    log.debug(f"files_to_exclude = {files_to_exclude}")

    python_packages = find_namespace_packages(where=SAGE_SRC, include=['sage', 'sage.*'])
    log.debug(f"python_packages = {python_packages}")

    log.info(f"Discovered Python/Cython sources, time: {(time.time() - t):.2f} seconds.")

    # from sage_build_cython:
    import Cython.Compiler.Options
    Cython.Compiler.Options.embed_pos_in_docstring = True
    gdb_debug = os.environ.get('SAGE_DEBUG', None) != 'no'

    try:
        from Cython.Build import cythonize
        from sage.env import cython_aliases, sage_include_directories
        extensions = cythonize(
<<<<<<< HEAD
            ["**/*.pyx"],
=======
            ["sage/**/*.pyx"],
>>>>>>> 056b8d4e
            exclude=files_to_exclude,
            include_path=sage_include_directories(use_sources=True) + ['.'],
            compile_time_env=compile_time_env_variables(),
            compiler_directives=compiler_directives(False),
            aliases=cython_aliases(),
            create_extension=create_extension,
            gdb_debug=gdb_debug,
            nthreads=4)
    except Exception as exception:
        log.warn(f"Exception while cythonizing source files: {repr(exception)}")
        raise

# ########################################################
# ## Distutils
# ########################################################
code = setup(
    packages=python_packages,
    package_data={
          'sage.libs.gap': ['sage.gaprc'],
          'sage.interfaces': ['sage-maxima.lisp'],
          'sage.doctest':  ['tests/*'],
          'sage': ['ext_data/*',
                   'ext_data/kenzo/*',
                   'ext_data/singular/*',
                   'ext_data/singular/function_field/*',
                   'ext_data/images/*',
                   'ext_data/doctest/*',
                   'ext_data/doctest/invalid/*',
                   'ext_data/doctest/rich_output/*',
                   'ext_data/doctest/rich_output/example_wavefront/*',
                   'ext_data/gap/*',
                   'ext_data/gap/joyner/*',
                   'ext_data/mwrank/*',
                   'ext_data/notebook-ipython/*',
                   'ext_data/nbconvert/*',
                   'ext_data/graphs/*',
                   'ext_data/pari/*',
                   'ext_data/pari/dokchitser/*',
                   'ext_data/pari/buzzard/*',
                   'ext_data/pari/simon/*',
                   'ext_data/magma/*',
                   'ext_data/magma/latex/*',
                   'ext_data/magma/sage/*',
                   'ext_data/valgrind/*',
                   'ext_data/threejs/*']
      },
    scripts=[
        # The sage script
        'bin/sage',
        # Other scripts that should be in the path also for OS packaging of sage:
        'bin/sage-eval',
        'bin/sage-runtests',          # because it is useful for doctesting user scripts too
        'bin/sage-fixdoctests',       # likewise
        'bin/sage-coverage',          # because it is useful for coverage-testing user scripts too
        'bin/sage-cython',            # deprecated, might be used in user package install scripts
        # Helper scripts invoked by sage script
        # (they would actually belong to something like libexec)
        'bin/sage-cachegrind',
        'bin/sage-callgrind',
        'bin/sage-massif',
        'bin/sage-omega',
        'bin/sage-valgrind',
        'bin/sage-venv-config',
        'bin/sage-version.sh',
        'bin/sage-cleaner',
        # Only makes sense in sage-the-distribution. TODO: Move to another installation script.
        'bin/sage-list-packages',
        'bin/sage-location',
        # Uncategorized scripts in alphabetical order
        'bin/math-readline',
        'bin/sage-env',
        # sage-env-config -- installed by sage_conf
        # sage-env-config.in -- not to be installed
        'bin/sage-gdb-commands',
        'bin/sage-grep',
        'bin/sage-grepdoc',
        'bin/sage-inline-fortran',
        'bin/sage-ipynb2rst',
        'bin/sage-ipython',
        'bin/sage-native-execute',
        'bin/sage-notebook',
        'bin/sage-num-threads.py',
        'bin/sage-open',
        'bin/sage-preparse',
        'bin/sage-python',
        'bin/sage-rebase.bat',
        'bin/sage-rebase.sh',
        'bin/sage-rebaseall.bat',
        'bin/sage-rebaseall.sh',
        'bin/sage-run',
        'bin/sage-run-cython',
        'bin/sage-startuptime.py',
        'bin/sage-update-src',
        'bin/sage-update-version',
    ],
    cmdclass={
        "build_ext": sage_build_ext_minimal,
        "install":   sage_install,
    },
    ext_modules=extensions
)<|MERGE_RESOLUTION|>--- conflicted
+++ resolved
@@ -106,11 +106,7 @@
         from Cython.Build import cythonize
         from sage.env import cython_aliases, sage_include_directories
         extensions = cythonize(
-<<<<<<< HEAD
-            ["**/*.pyx"],
-=======
             ["sage/**/*.pyx"],
->>>>>>> 056b8d4e
             exclude=files_to_exclude,
             include_path=sage_include_directories(use_sources=True) + ['.'],
             compile_time_env=compile_time_env_variables(),
