--- conflicted
+++ resolved
@@ -25,47 +25,5 @@
 
 == Special Update/Build Instructions ==
 
-<<<<<<< HEAD
-* Normaliz is now distributed as .zip archive.
-  get is from https://www.normaliz.uni-osnabrueck.de/download/, e.g.
-  https://www.normaliz.uni-osnabrueck.de/wp-content/uploads/2016/02/Normaliz3.1.0Source.zip
-  unzip
-  rename the top dir to normaliz-<version>
-  tar cjf normaliz-<version>.tar.bz2
-  put the latter in $SAGEROOT/upstream/, etc.
-
-=== Patches ===
-
- *  no_static_stuff.patch - patching included into Makefile stuff that sets '-static' in CXXFLAGS
-
-== Changelog ==
-
-=== normaliz-3.1.0     (Dima Pasechnik, March 5 2016) ===
-
- * removed an old patch
- * added LDFLAGS to CXXFLAGS  (a hack...)
-
-=== normaliz-2.12.1.p0 (Dima Pasechnik, December 5 2014) ===
-
- * switched to spkg new style
- * removed old obsolete patches
- * added patch to get rid of '-static'
- * added patch to include <cstddef> before mpir/gmp, to work around the MPIR bug
-   triggered by the update of gcc to 4.9.2
-
-=== normaliz-2.8.p1 (Dima Pasechnik, December 1 2014) ===
-   (not be be released, see link on #17426)
-
- * added binary option to a patch call, as it now needs is
-
-=== normaliz-2.8.p0 (Dima Pasechnik, December 2 2012) ===
-
- * Bumped up the version due to a nontrivial patch to singular.lib
-
-=== normaliz-2.8 (Andrey Novoseltsev, December 2 2012) ===
-
- * Initial release. See Sage Trac #13234.
-=======
  * The spkg currently disables features that require packages SCIP and
-   CoCoA, for which we don't have packages (yet).
->>>>>>> 6350602c
+   CoCoA, for which we don't have packages (yet).