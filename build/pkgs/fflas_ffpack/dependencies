<<<<<<< HEAD
$(MP_LIBRARY) givaro gsl atlas
=======
$(INST)/$(SAGE_MP_LIBRARY) $(INST)/$(GIVARO) $(INST)/$(GSL) $(INST)/$(ATLAS) $(INST)/$(PKGCONF)
>>>>>>> 555b2581

----------
All lines of this file are ignored except the first.
It is copied by SAGE_ROOT/build/make/install into SAGE_ROOT/build/make/Makefile.<|MERGE_RESOLUTION|>--- conflicted
+++ resolved
@@ -1,8 +1,4 @@
-<<<<<<< HEAD
-$(MP_LIBRARY) givaro gsl atlas
-=======
-$(INST)/$(SAGE_MP_LIBRARY) $(INST)/$(GIVARO) $(INST)/$(GSL) $(INST)/$(ATLAS) $(INST)/$(PKGCONF)
->>>>>>> 555b2581
+$(MP_LIBRARY) givaro gsl atlas pkgconf
 
 ----------
 All lines of this file are ignored except the first.
