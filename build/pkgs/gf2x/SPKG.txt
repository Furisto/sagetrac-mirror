= gf2x =

== Description ==
gf2x is a C/C++ software package containing routines for fast arithmetic
in GF(2)[x] (multiplication, squaring, GCD) and searching for
irreducible/primitive trinomials.

Website: http://gf2x.gforge.inria.fr/

== License ==
 * GNU GPLv2+.

== SPKG Maintainers ==
 * Jean-Pierre Flori

== Upstream Contact ==
 * Richard Brent
 * Pierrick Gaudry
 * Emmanuel Thomé
 * Paul Zimmermann

== Dependencies ==
 * None

== Special Update/Build Instructions ==
 * As sse2_tr_fixes.patch touches config/acinclude.m4, we have to touch
   aclocal.m4, configure, Makefile.in and gf2x/gf2x-config.h.in to prevent
   autotools to try to regenerate these files.

=== Patches ===
 * no-undefined.patch: pass -no-undefined flag to libtool.
<<<<<<< HEAD
 * update_thresholds.patch: rename update-thresholds for Cygwin64.
 * symlink already_tuned/x86_64/gf2x_mul2.h to ../../src/mul2k.c in spkg-install
   so that we can build a fat binary on x86_64.
=======
 * hardware_specific_code.patch: backport upstream commits 162 and 167 to disable
   cpu-dependent optimizations.
 * sse2_tr_fixes.patch: backport upstream fixes for non-portable use of tr and for
   sse2 checks.
 * x86_64_sse2.patch: always support SSE2 on x86_64.
>>>>>>> 1fb1afe2

== Changelog ==

=== gf2x-1.1.p2 (Jean-Pierre Flori, 9 January 2014) ===
  * Trac #15339: Rename update-thresholds for Cygwin64.

=== gf2x-1.1.p1 (Jean-Pierre Flori, 6 January 2014) ===
  * Trac #15316: Use --libdir and make SAGE_FAT_BINARY work.

=== gf2x-1.1.p0 (Jean-Pierre Flori, 6 August 2013) ===
  * Trac #15014: Let gf2x build a shared library on Cygwin.

=== gf2x-1.1 (Jean-Pierre Flori, 4 June 2013) ===
  * Trac #2114: gf2x-1.1.<|MERGE_RESOLUTION|>--- conflicted
+++ resolved
@@ -29,17 +29,12 @@
 
 === Patches ===
  * no-undefined.patch: pass -no-undefined flag to libtool.
-<<<<<<< HEAD
- * update_thresholds.patch: rename update-thresholds for Cygwin64.
- * symlink already_tuned/x86_64/gf2x_mul2.h to ../../src/mul2k.c in spkg-install
-   so that we can build a fat binary on x86_64.
-=======
  * hardware_specific_code.patch: backport upstream commits 162 and 167 to disable
    cpu-dependent optimizations.
  * sse2_tr_fixes.patch: backport upstream fixes for non-portable use of tr and for
    sse2 checks.
  * x86_64_sse2.patch: always support SSE2 on x86_64.
->>>>>>> 1fb1afe2
+ * update_thresholds.patch: rename update-thresholds for Cygwin64.
 
 == Changelog ==
 
