echo "Cleaning out old PolyBoRi and BRiAl installations"
rm -rf "$SAGE_LOCAL"/lib/python*/site-packages/{polybori,brial}
rm -f "$SAGE_LOCAL"/lib/lib{polybori,brial}*
rm -rf "$SAGE_LOCAL"/include/polybori*
rm -rf "$SAGE_LOCAL"/share/polybori

cd src

# Use C++11 to compile BRiAl, see https://trac.sagemath.org/ticket/21083
<<<<<<< HEAD
export CXXFLAGS="$CXXFLAGS -std=gnu++11"
=======
if [ "$UNAME" = "CYGWIN" ]; then
    # However, on Cygwin we need to use gnu++11:
    # https://trac.sagemath.org/ticket/24860
    export CXXFLAGS="$CXXFLAGS -std=gnu++11"
else
    export CXXFLAGS="$CXXFLAGS -std=c++11"
fi
>>>>>>> 9bf9f05f

export PYTHON=sage-python23

#
# BRiAl consists of a C++ library and a Python module
#
# First, install the library
#

sdh_configure \
    --enable-shared --disable-static \
    --with-boost-unit-test-framework=no
sdh_make
sdh_make_install

#
# Next, install the Python module
#

cd sage-brial && sdh_pip_install .<|MERGE_RESOLUTION|>--- conflicted
+++ resolved
@@ -7,9 +7,6 @@
 cd src
 
 # Use C++11 to compile BRiAl, see https://trac.sagemath.org/ticket/21083
-<<<<<<< HEAD
-export CXXFLAGS="$CXXFLAGS -std=gnu++11"
-=======
 if [ "$UNAME" = "CYGWIN" ]; then
     # However, on Cygwin we need to use gnu++11:
     # https://trac.sagemath.org/ticket/24860
@@ -17,7 +14,6 @@
 else
     export CXXFLAGS="$CXXFLAGS -std=c++11"
 fi
->>>>>>> 9bf9f05f
 
 export PYTHON=sage-python23
 
