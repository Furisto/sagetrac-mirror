--- conflicted
+++ resolved
@@ -12,17 +12,11 @@
 fi
 
 # We disable SoPlex to avoid linking errors (#24905).
-<<<<<<< HEAD
-./configure --without-java \
-            --without-javaview \
-            --without-soplex \
-=======
 # Since polymake v3.4, it does not find our lrs installation if we do not provide --with-lrs explicitly.
 ./configure --without-java \
             --without-javaview \
             --without-soplex \
             --with-lrs="$SAGE_LOCAL" \
->>>>>>> 9b91a096
             --prefix="$SAGE_LOCAL" \
             --exec-prefix="$SAGE_LOCAL" \
             --includedir="$SAGE_LOCAL"/include \
