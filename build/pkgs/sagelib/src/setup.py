#!/usr/bin/env python

from __future__ import print_function

import os
import sys
import time
from distutils import log
from distutils.core import setup

# Work around a Cython problem in Python 3.8.x on macOS
# https://github.com/cython/cython/issues/3262
if os.uname().sysname == 'Darwin':
    import multiprocessing
    multiprocessing.set_start_method('fork', force=True)

#########################################################
### Set source directory
#########################################################

import sage.env
sage.env.SAGE_SRC = os.getcwd()
from sage.env import *

from sage_setup.excepthook import excepthook
sys.excepthook = excepthook

#########################################################
### Configuration
#########################################################

if len(sys.argv) > 1 and sys.argv[1] == "sdist":
    sdist = True
else:
    sdist = False

#########################################################
### Testing related stuff
#########################################################

# Remove (potentially invalid) star import caches
import sage.misc.lazy_import_cache
if os.path.exists(sage.misc.lazy_import_cache.get_cache_file()):
    os.unlink(sage.misc.lazy_import_cache.get_cache_file())


from sage_setup.command.sage_build import sage_build
from sage_setup.command.sage_build_cython import sage_build_cython
from sage_setup.command.sage_build_ext import sage_build_ext
from sage_setup.command.sage_install import sage_install_and_clean

#########################################################
### Discovering Sources
#########################################################

# TODO: This should be quiet by default
print("Discovering Python/Cython source code....")
t = time.time()

from sage_setup.optional_extension import is_package_installed_and_updated

<<<<<<< HEAD
optional_packages_with_extensions = ['mcqd', 'bliss', 'tdlib', 'primecount',
                                     'coxeter3', 'fes', 'sirocco']

# Make sure that we do not remove files in namespace packages that
# do not belong to us, for example the ones provided by sage-meataxe
sage_install_and_clean.all_distributions = ['']
sage_install_and_clean.all_distributions += ['sage-{}'.format(pkg)
                                             for pkg in optional_packages_with_extensions]

distributions += ['sage-{}'.format(pkg)
                  for pkg in optional_packages_with_extensions
                  if is_package_installed_and_updated(pkg)]

log.warn('distributions = {0}'.format(distributions))
=======
if sdist:
    # No need to compute distributions.  This avoids a dependency on Cython
    # just to make an sdist.
    distributions = None
else:
    distributions = ['']
    optional_packages_with_extensions = ['mcqd', 'bliss', 'tdlib', 'primecount',
                                         'coxeter3', 'fes', 'sirocco', 'meataxe']
    distributions += ['sage-{}'.format(pkg)
                      for pkg in optional_packages_with_extensions
                      if is_package_installed_and_updated(pkg)]
    log.warn('distributions = {0}'.format(distributions))
>>>>>>> a6e84477

from sage_setup.find import find_python_sources, is_package_or_namespace_package_dir
python_packages, python_modules, cython_modules = find_python_sources(
    SAGE_SRC, ['sage', 'sage_setup'], distributions=distributions)

log.debug('python_packages = {0}'.format(python_packages))

print("Discovered Python/Cython sources, time: %.2f seconds." % (time.time() - t))

import Cython.Build.Dependencies
import Cython.Build.Cythonize
import Cython.Utils
Cython.Utils.is_package_dir = Cython.Build.Cythonize.is_package_dir = Cython.Build.Dependencies.is_package_dir = is_package_or_namespace_package_dir

#########################################################
### Distutils
#########################################################

code = setup(name = 'sage',
      version     =  SAGE_VERSION,
      description = 'Sage: Open Source Mathematics Software',
      license     = 'GNU Public License (GPL)',
      author      = 'William Stein et al.',
      author_email= 'https://groups.google.com/group/sage-support',
      url         = 'https://www.sagemath.org',
      packages    = python_packages,
      py_modules  = python_modules,
      package_data = {
          'sage.libs.gap': ['sage.gaprc'],
          'sage.interfaces': ['sage-maxima.lisp'],
          'sage.doctest':  ['tests/*'],
          'sage': ['ext_data/*',
                   'ext_data/kenzo/*',
                   'ext_data/singular/*',
                   'ext_data/singular/function_field/*',
                   'ext_data/images/*',
                   'ext_data/doctest/*',
                   'ext_data/doctest/invalid/*',
                   'ext_data/doctest/rich_output/*',
                   'ext_data/doctest/rich_output/example_wavefront/*',
                   'ext_data/gap/*',
                   'ext_data/gap/joyner/*',
                   'ext_data/mwrank/*',
                   'ext_data/notebook-ipython/*',
                   'ext_data/nbconvert/*',
                   'ext_data/graphs/*',
                   'ext_data/pari/*',
                   'ext_data/pari/dokchitser/*',
                   'ext_data/pari/buzzard/*',
                   'ext_data/pari/simon/*',
                   'ext_data/magma/*',
                   'ext_data/magma/latex/*',
                   'ext_data/magma/sage/*',
                   'ext_data/valgrind/*',
                   'ext_data/threejs/*']
      },
      scripts = [## The sage script
                 'bin/sage',
                 ## Other scripts that should be in the path also for OS packaging of sage:
                 'bin/sage-eval',
                 'bin/sage-runtests',          # because it is useful for doctesting user scripts too
                 'bin/sage-fixdoctests',       # likewise
                 'bin/sage-coverage',          # because it is useful for coverage-testing user scripts too
                 'bin/sage-coverageall',       # likewise
                 'bin/sage-cython',            # deprecated, might be used in user package install scripts
                 ## Helper scripts invoked by sage script
                 ## (they would actually belong to something like libexec)
                 'bin/sage-cachegrind',
                 'bin/sage-callgrind',
                 'bin/sage-massif',
                 'bin/sage-omega',
                 'bin/sage-valgrind',
                 'bin/sage-version.sh',
                 'bin/sage-cleaner',
                 ## Only makes sense in sage-the-distribution. TODO: Move to another installation script.
                 'bin/sage-list-packages',
                 'bin/sage-location',
                 ## Uncategorized scripts in alphabetical order
                 'bin/math-readline',
                 'bin/sage-env',
                 'bin/sage-env-config',
                 # sage-env-config.in -- not to be installed',
                 'bin/sage-gdb-commands',
                 'bin/sage-grep',
                 'bin/sage-grepdoc',
                 'bin/sage-inline-fortran',
                 'bin/sage-ipynb2rst',
                 'bin/sage-ipython',
                 'bin/sage-native-execute',
                 'bin/sage-notebook',
                 'bin/sage-num-threads.py',
                 'bin/sage-open',
                 'bin/sage-preparse',
                 'bin/sage-python',
                 'bin/sage-rebase.bat',
                 'bin/sage-rebase.sh',
                 'bin/sage-rebaseall.bat',
                 'bin/sage-rebaseall.sh',
                 'bin/sage-rst2txt',
                 'bin/sage-run',
                 'bin/sage-run-cython',
                 'bin/sage-startuptime.py',
                 'bin/sage-update-src',
                 'bin/sage-update-version',
                 ],
      cmdclass = dict(build=sage_build,
                      build_cython=sage_build_cython,
                      build_ext=sage_build_ext,
                      install=sage_install_and_clean),
      ext_modules = cython_modules)<|MERGE_RESOLUTION|>--- conflicted
+++ resolved
@@ -59,35 +59,21 @@
 
 from sage_setup.optional_extension import is_package_installed_and_updated
 
-<<<<<<< HEAD
-optional_packages_with_extensions = ['mcqd', 'bliss', 'tdlib', 'primecount',
-                                     'coxeter3', 'fes', 'sirocco']
-
-# Make sure that we do not remove files in namespace packages that
-# do not belong to us, for example the ones provided by sage-meataxe
-sage_install_and_clean.all_distributions = ['']
-sage_install_and_clean.all_distributions += ['sage-{}'.format(pkg)
-                                             for pkg in optional_packages_with_extensions]
-
-distributions += ['sage-{}'.format(pkg)
-                  for pkg in optional_packages_with_extensions
-                  if is_package_installed_and_updated(pkg)]
-
-log.warn('distributions = {0}'.format(distributions))
-=======
 if sdist:
     # No need to compute distributions.  This avoids a dependency on Cython
     # just to make an sdist.
     distributions = None
 else:
-    distributions = ['']
     optional_packages_with_extensions = ['mcqd', 'bliss', 'tdlib', 'primecount',
-                                         'coxeter3', 'fes', 'sirocco', 'meataxe']
-    distributions += ['sage-{}'.format(pkg)
-                      for pkg in optional_packages_with_extensions
-                      if is_package_installed_and_updated(pkg)]
+                                         'coxeter3', 'fes', 'sirocco']
+    # Make sure that we do not remove files in namespace packages that
+    # do not belong to us, for example the ones provided by sage-meataxe
+    sage_install_and_clean.all_distributions = ['sage-{}'.format(pkg)
+                                                for pkg in optional_packages_with_extensions]
+    distributions = ['sage-{}'.format(pkg)
+                     for pkg in optional_packages_with_extensions
+                     if is_package_installed_and_updated(pkg)]
     log.warn('distributions = {0}'.format(distributions))
->>>>>>> a6e84477
 
 from sage_setup.find import find_python_sources, is_package_or_namespace_package_dir
 python_packages, python_modules, cython_modules = find_python_sources(
