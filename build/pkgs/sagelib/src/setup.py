--- conflicted
+++ resolved
@@ -57,22 +57,6 @@
 print("Discovering Python/Cython source code....")
 t = time.time()
 
-<<<<<<< HEAD
-distributions = ['']
-
-from sage_setup.optional_extension import is_package_installed_and_updated
-
-optional_packages_with_extensions = ['mcqd', 'bliss', 'tdlib', 'primecount',
-                                     'coxeter3', 'fes', 'sirocco', 'meataxe']
-
-distributions += ['sage-{}'.format(pkg)
-                  for pkg in optional_packages_with_extensions
-                  if is_package_installed_and_updated(pkg)]
-
-log.warn('distributions = {0}'.format(distributions))
-
-from sage_setup.find import find_python_sources, is_package_or_namespace_package_dir
-=======
 from sage_setup.optional_extension import is_package_installed_and_updated
 
 if sdist:
@@ -88,8 +72,7 @@
                       if is_package_installed_and_updated(pkg)]
     log.warn('distributions = {0}'.format(distributions))
 
-from sage_setup.find import find_python_sources
->>>>>>> ca088c9c
+from sage_setup.find import find_python_sources, is_package_or_namespace_package_dir
 python_packages, python_modules, cython_modules = find_python_sources(
     SAGE_SRC, ['sage', 'sage_setup'], distributions=distributions)
 
@@ -97,13 +80,10 @@
 
 print("Discovered Python/Cython sources, time: %.2f seconds." % (time.time() - t))
 
-<<<<<<< HEAD
 import Cython.Build.Dependencies
 import Cython.Build.Cythonize
 import Cython.Utils
 Cython.Utils.is_package_dir = Cython.Build.Cythonize.is_package_dir = Cython.Build.Dependencies.is_package_dir = is_package_or_namespace_package_dir
-=======
->>>>>>> ca088c9c
 
 from sage_setup.command.sage_install import sage_install_and_clean
 
@@ -119,10 +99,7 @@
       author_email= 'https://groups.google.com/group/sage-support',
       url         = 'https://www.sagemath.org',
       packages    = python_packages,
-<<<<<<< HEAD
       py_modules  = python_modules,
-=======
->>>>>>> ca088c9c
       package_data = {
           'sage.libs.gap': ['sage.gaprc'],
           'sage.interfaces': ['sage-maxima.lisp'],
@@ -172,10 +149,6 @@
                  'bin/sage-cleaner',
                  ## Only makes sense in sage-the-distribution. TODO: Move to another installation script.
                  'bin/sage-list-packages',
-<<<<<<< HEAD
-                 'bin/sage-download-upstream',
-=======
->>>>>>> ca088c9c
                  'bin/sage-location',
                  ## Uncategorized scripts in alphabetical order
                  'bin/math-readline',
@@ -193,10 +166,6 @@
                  'bin/sage-num-threads.py',
                  'bin/sage-open',
                  'bin/sage-preparse',
-<<<<<<< HEAD
-                 'bin/sage-pypkg-location',
-=======
->>>>>>> ca088c9c
                  'bin/sage-python',
                  'bin/sage-rebase.bat',
                  'bin/sage-rebase.sh',
@@ -208,10 +177,6 @@
                  'bin/sage-startuptime.py',
                  'bin/sage-update-src',
                  'bin/sage-update-version',
-<<<<<<< HEAD
-                 'bin/sage-upgrade',
-=======
->>>>>>> ca088c9c
                  ],
       cmdclass = dict(build=sage_build,
                       build_cython=sage_build_cython,
