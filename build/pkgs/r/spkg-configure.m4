SAGE_SPKG_CONFIGURE([r], [
    m4_pushdef([SAGE_R_MINVER],["3.4.4"])
<<<<<<< HEAD
    SAGE_SPKG_DEPCHECK([atlas openblas iconv readline bzip2 liblzma pcre curl], [
=======
    SAGE_SPKG_DEPCHECK([openblas iconv readline bzip2 xz pcre curl], [
>>>>>>> 272424a3
      AS_CASE([$host],
        [*-*-cygwin*], [
          dnl #29486: rpy2 2.8.x does not build against system R on cygwin.
          sage_spkg_install_r=yes
        ], [
          PKG_CHECK_MODULES([R], [libR >= SAGE_R_MINVER], [
            AC_PATH_PROG([R], [R])
              AS_IF([test "x$R" = x], [
                AC_MSG_NOTICE([R is not found])
                sage_spkg_install_r=yes
                ], [
                dnl TODO: check that versions of R and libR match
                sage_spkg_install_r=no
                ])
         ], [sage_spkg_install_r=yes])
        ])
    ])
    m4_popdef([SAGE_R_MINVER])
])<|MERGE_RESOLUTION|>--- conflicted
+++ resolved
@@ -1,10 +1,6 @@
 SAGE_SPKG_CONFIGURE([r], [
     m4_pushdef([SAGE_R_MINVER],["3.4.4"])
-<<<<<<< HEAD
-    SAGE_SPKG_DEPCHECK([atlas openblas iconv readline bzip2 liblzma pcre curl], [
-=======
-    SAGE_SPKG_DEPCHECK([openblas iconv readline bzip2 xz pcre curl], [
->>>>>>> 272424a3
+    SAGE_SPKG_DEPCHECK([openblas iconv readline bzip2 liblzma pcre curl], [
       AS_CASE([$host],
         [*-*-cygwin*], [
           dnl #29486: rpy2 2.8.x does not build against system R on cygwin.
