--- conflicted
+++ resolved
@@ -55,9 +55,6 @@
     xcode=$(xcode-select --print-path)
     mkdir "$CUR"/include
     cp -rp "${xcode}"/Toolchains/XcodeDefault.xctoolchain/usr/lib/swift-migrator/sdk/MacOSX.sdk/usr/include/openssl "$CUR"/include
-<<<<<<< HEAD
-    export CFLAGS="$CFLAGS -I$CUR/include"
-=======
     export CFLAGS="-I$CUR/include"
 elif [ "$UNAME" = SunOS ]; then
     # Enable some C99 features on Solaris. This in particular enables
@@ -65,7 +62,6 @@
     # C++ code (which is not true for -std=c99).
     # See http://trac.sagemath.org/sage_trac/ticket/14265
     export CFLAGS="-D__C99FEATURES__"
->>>>>>> d941d8d0
 fi
 
 if [ "$SAGE64" = yes ]; then
