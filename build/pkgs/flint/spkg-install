--- conflicted
+++ resolved
@@ -17,13 +17,8 @@
     --disable-static \
     --prefix="$SAGE_LOCAL" \
     $SAGE_CONFIGURE_GMP \
-<<<<<<< HEAD
-    --with-mpfr="$SAGE_LOCAL" \
     --with-ntl="$SAGE_NTL_PREFIX" \
-=======
     $SAGE_CONFIGURE_MPFR \
-    --with-ntl="$SAGE_LOCAL" \
->>>>>>> 953ba029
     $FLINT_CONFIGURE || sdh_die "Error: Failed to configure FLINT."
 
 sdh_make verbose
