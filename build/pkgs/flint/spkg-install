--- conflicted
+++ resolved
@@ -17,13 +17,8 @@
     --disable-static \
     --prefix="$SAGE_LOCAL" \
     $SAGE_CONFIGURE_GMP \
-<<<<<<< HEAD
-    --with-mpfr="$SAGE_LOCAL" \
     $SAGE_CONFIGURE_NTL \
-=======
     $SAGE_CONFIGURE_MPFR \
-    --with-ntl="$SAGE_LOCAL" \
->>>>>>> 91f423fa
     $FLINT_CONFIGURE || sdh_die "Error: Failed to configure FLINT."
 
 sdh_make verbose
