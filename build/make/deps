# -*- Makefile -*- ###########################################################
# vim: noexpandtab filetype=make
# This file ($SAGE_ROOT/build/make/deps) will be copied into
# $SAGE_ROOT/build/make/Makefile by config.status
###############################################################################

# Silent rules
# https://www.gnu.org/software/automake/manual/html_node/Automake-Silent-Rules.html
ifeq ($(V), 0)
AM_V_at = @
else
AM_V_at =
endif

# We need to be able to override this to support ./sage -i -c PKG
SAGE_SPKG = sage-spkg

# List of targets that can be run using `sage -i` or `sage -f`
# These should generally have an associated -clean target for `sage -f` to
# work correctly
SAGE_I_TARGETS = sagelib doc

STARTED = $(SAGE_LOCAL)/etc/sage-started.txt


# Tell make not to look for files with these names:
.PHONY: all all-sage all-toolchain all-build all-sageruntime \
	all-start build-start base toolchain toolchain-deps base-toolchain \
	sagelib \
	doc doc-html doc-html-jsmath doc-html-mathjax doc-pdf \
	doc-clean doc-src-clean doc-output-clean \
	clean sagelib-clean build-clean _clean-broken-gcc

# Build everything and start Sage.
# Note that we put the "doc" target first in the rule below because
# the doc build takes the most time and should be started as soon as
# possible.
all-start: toolchain-deps
	$(MAKE) doc all-sage
	$(MAKE) '$(STARTED)'

# Build everything except the documentation
all-build: toolchain-deps
	$(MAKE) all-sage


# The 2 preliminary build phases: base and toolchain.
# During the toolchain build, we export SAGE_BUILD_TOOLCHAIN=yes
# such that packages can do different things when they are built
# as prerequisite of GCC.
base-toolchain: _clean-broken-gcc base
	env SAGE_BUILD_TOOLCHAIN=yes $(MAKE) toolchain

# All targets except for the base packages
all-sage: \
		sagelib \
		$(STANDARD_PACKAGE_INSTS) \
		$(OPTIONAL_INSTALLED_PACKAGE_INSTS) \
		$(EXTCODE) \
		$(SCRIPTS)

# Download all packages which should be inside an sdist tarball (the -B
# option to make forces all targets to be built unconditionally)
download-for-sdist:
	env SAGE_INSTALL_FETCH_ONLY=yes $(MAKE) -B SAGERUNTIME= \
		$(SDIST_PACKAGES)

# TOOLCHAIN consists of dependencies determined by configure.
# These are built after the "base" target but before anything else.
toolchain: $(foreach pkgname,$(TOOLCHAIN),$(inst_$(pkgname)))

# Build all packages that GCC links against serially, otherwise this
# leads to race conditions where some library which is used by GCC gets
# reinstalled. Since system GCCs might use Sage's libraries, we do this
# unconditionally. We still use the dependency checking from $(MAKE),
# so this will not trigger useless rebuilds.
# See #14168 and #14232.
<<<<<<< HEAD
#
# Note: This list consists of only the *runtime* dependencies of the toolchain.
TOOLCHAIN_DEPS = zlib $(MP_LIBRARY) mpfr mpc
TOOLCHAIN_DEP_INSTS = \
	$(foreach pkgname,$(TOOLCHAIN_DEPS),$(inst_$(pkgname)))

toolchain-deps:
	for target in $(TOOLCHAIN_DEP_INSTS); do \
	    $(MAKE) $$target; \
=======
# Note: This list is determined from the dependencies of the TOOLCHAIN
# packages which include gcc, and optionally ccache; in principle this
# list is redundant.
TOOLCHAIN_DEPS = zlib xz $(MP_LIBRARY) mpfr mpc
toolchain-deps:
	for pkg in $(TOOLCHAIN_DEPS); do \
	    $(MAKE) $$pkg; \
>>>>>>> f062068a
	done

all-toolchain: base-toolchain
	$(MAKE) toolchain-deps

# Everything needed to start up Sage using "./sage".  Of course, not
# every part of Sage will work.  It does not include Maxima for example.
SAGERUNTIME = sagelib $(SCRIPTS) $(inst_ipython) $(inst_pexpect) \
		$(inst_psutil) $(inst_future)

all-sageruntime: toolchain-deps
	$(MAKE) $(SAGERUNTIME)


# Start Sage at least once to check that it works
# (i.e. when we just installed Sage for the first time).
build-start: all-build
	$(MAKE) '$(STARTED)'

# We make this depend on all standard packages because running
# sage-starts runs sage-location, which should be run after installing
# any package.
$(STARTED): $(STANDARD_PACKAGE_INSTS)
	$(AM_V_at)"$(SAGE_LOCAL)/bin/sage-starts"


###############################################################################
# Building the base system
#
# This consists of packages which are required for the Sage build system.
###############################################################################
base: $(inst_patch) $(inst_pkgconf)

###############################################################################
# Building normal packages
###############################################################################

# List all *build-time* dependencies of the Sage library.  These are,
# on the one hand, programs needed for the build/install process of the
# Sage library (e.g. CYTHON, JINJA2), and on the other hand all
# dependencies for Cython files (e.g. PARI, NTL, MP_LIBRARY).
sagelib: \
		$(inst_arb) \
		$(BLAS) \
		$(inst_brial) \
		$(inst_cephes) \
		$(inst_cliquer) \
		$(inst_cypari) \
		$(inst_cysignals) \
		$(inst_cython) \
		$(inst_ecl) \
		$(inst_eclib) \
		$(inst_ecm) \
		$(inst_flint) \
		$(inst_libgd) \
		$(inst_givaro) \
		$(inst_glpk) \
		$(inst_gsl) \
		$(inst_iml) \
		$(inst_jinja2) \
		$(inst_jupyter_core) \
		$(inst_lcalc) \
		$(inst_lrcalc) \
		$(inst_libbraiding) \
		$(inst_libgap) \
		$(inst_libhomfly) \
		$(inst_libpng) \
		$(inst_linbox) \
		$(inst_m4ri) \
		$(inst_m4rie) \
		$(inst_mpc) \
		$(inst_mpfi) \
		$(inst_mpfr) \
		$(MP_LIBRARY) \
		$(inst_ntl) \
		$(inst_numpy) \
		$(inst_pari) \
		$(inst_pip) \
		$(inst_pkgconfig) \
		$(inst_planarity) \
		$(inst_ppl) \
		$(inst_pycygwin) \
		$(inst_pynac) \
		$(inst_python2) \
		$(inst_python3) \
		$(inst_ratpoints) \
		$(inst_readline) \
		$(inst_rw) \
		$(inst_singular) \
		$(inst_six) \
		$(inst_symmetrica) \
		$(inst_zn_poly) \
		$(EXTCODE)
	$(AM_V_at)if [ -z "$$SAGE_INSTALL_FETCH_ONLY" ]; then \
		cd $(SAGE_SRC) && source bin/sage-env && \
		sage-logger -p 'time $(MAKE) sage' '$(SAGE_LOGS)/sagelib-$(SAGE_VERSION).log'; \
	fi


###############################################################################
# Building scripts and extcode
###############################################################################

# Don't just use "install" since we don't want to change permissions
$(SAGE_LOCAL)/bin/%: $(SAGE_SRC)/bin/%
	$(AM_V_at)cp $< $@

# Don't just use "install -D" since we don't want to change permissions.
# cp won't correctly setup the SAGE_EXTCODE directory structure
# (unlike install), so we need a mkdir here such that cp can copy into
# an existing folder.
$(SAGE_EXTCODE)/%: $(SAGE_SRC)/ext/%
	@mkdir -p "$(@D)"
	$(AM_V_at)cp $< $@


###############################################################################
# Building the documentation
###############################################################################

# You can choose to have the built HTML version of the documentation link to
# the PDF version. To do so, you need to build both the HTML and PDF versions.
# To have the HTML version link to the PDF version, do
#
# $ ./sage --docbuild all html
# $ ./sage --docbuild all pdf
#
# For more information on the docbuild utility, do
#
# $ ./sage --docbuild -H

# Building the documentation has many dependencies, because all
# documented modules are imported and because we use matplotlib to
# produce plots.
DOC_DEPENDENCIES = sagelib $(inst_sphinx) $(inst_sagenb) \
	| $(SAGERUNTIME) $(inst_maxima) $(inst_networkx) $(inst_scipy) $(inst_sympy) \
	$(inst_matplotlib) $(inst_pillow) $(inst_mathjax) $(inst_mpmath) \
	$(inst_ipykernel) $(inst_jupyter_client) $(inst_conway_polynomials) \
	$(inst_tachyon) $(inst_jmol) $(inst_thebe) $(inst_ipywidgets) $(inst_typing)

doc: doc-html

doc-html: $(DOC_DEPENDENCIES)
	$(AM_V_at)cd ../.. && sage-logger -p './sage --docbuild --no-pdf-links all html $(SAGE_DOCBUILD_OPTS)' logs/dochtml.log

# 'doc-html-no-plot': build docs without building the graphics coming
# from the '.. plot' directive, in case you want to save a few
# megabytes of disk space. 'doc-clean' is a prerequisite because the
# presence of graphics is cached in src/doc/output.
doc-html-no-plot: doc-clean $(DOC_DEPENDENCIES)
	$(AM_V_at)cd ../.. && sage-logger -p './sage --docbuild --no-pdf-links --no-plot all html $(SAGE_DOCBUILD_OPTS)' logs/dochtml.log

doc-html-mathjax: $(DOC_DEPENDENCIES)
	$(AM_V_at)cd ../.. && sage-logger -p './sage --docbuild --no-pdf-links all html -j $(SAGE_DOCBUILD_OPTS)' logs/dochtml.log

# Keep target 'doc-html-jsmath' for backwards compatibility.
doc-html-jsmath: doc-html-mathjax

doc-pdf: $(DOC_DEPENDENCIES)
	$(AM_V_at)cd ../.. && sage-logger -p './sage --docbuild all pdf $(SAGE_DOCBUILD_OPTS)' logs/docpdf.log

doc-clean: doc-src-clean doc-output-clean

doc-src-clean:
	cd "$(SAGE_SRC)/doc" && $(MAKE) clean

doc-output-clean:
	rm -rf "$(SAGE_SHARE)/doc/sage"


###############################################################################
# Cleaning up
###############################################################################

clean:
	@echo "Deleting package build directories..."
	rm -rf "$(SAGE_LOCAL)/var/tmp/sage/build"

sagelib-clean:
	cd "$(SAGE_SRC)" && $(MAKE) clean

build-clean: clean doc-clean sagelib-clean

# Special target for cleaning up a broken GCC install detected by configure
# This should check for the .clean-broken-gcc stamp, and if found clean
# everything up along with the stamp file itself.  This target is then run
# as a prerequisite to installing any other packages.
_clean-broken-gcc:
	@if [ -f "$(SAGE_ROOT)/build/make/.clean-broken-gcc" ]; then \
	   rm -f "$(SAGE_LOCAL)/bin/gcc"; \
	   rm -f "$(SAGE_LOCAL)/gcc-"*; \
	   rm -f "$(SAGE_LOCAL)/bin/g++"; \
	   rm -f "$(SAGE_SPKG_INST)/gcc-"*; \
	   rm -f "$(SAGE_ROOT)/build/make/.clean-broken-gcc"; \
	   echo "Cleaned up old broken GCC install"; \
	fi<|MERGE_RESOLUTION|>--- conflicted
+++ resolved
@@ -75,17 +75,6 @@
 # unconditionally. We still use the dependency checking from $(MAKE),
 # so this will not trigger useless rebuilds.
 # See #14168 and #14232.
-<<<<<<< HEAD
-#
-# Note: This list consists of only the *runtime* dependencies of the toolchain.
-TOOLCHAIN_DEPS = zlib $(MP_LIBRARY) mpfr mpc
-TOOLCHAIN_DEP_INSTS = \
-	$(foreach pkgname,$(TOOLCHAIN_DEPS),$(inst_$(pkgname)))
-
-toolchain-deps:
-	for target in $(TOOLCHAIN_DEP_INSTS); do \
-	    $(MAKE) $$target; \
-=======
 # Note: This list is determined from the dependencies of the TOOLCHAIN
 # packages which include gcc, and optionally ccache; in principle this
 # list is redundant.
@@ -93,7 +82,6 @@
 toolchain-deps:
 	for pkg in $(TOOLCHAIN_DEPS); do \
 	    $(MAKE) $$pkg; \
->>>>>>> f062068a
 	done
 
 all-toolchain: base-toolchain
